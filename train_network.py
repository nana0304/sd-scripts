--- conflicted
+++ resolved
@@ -7,9 +7,8 @@
 import time
 import json
 from multiprocessing import Value
-from typing import Any, List, Set, Dict, Union
+from typing import Any, List
 import toml
-import ast
 
 from tqdm import tqdm
 
@@ -46,8 +45,6 @@
 setup_logging()
 import logging
 
-from tools.argument_analyzer import ArgumentUsageAnalyzer
-
 logger = logging.getLogger(__name__)
 
 from tools.argument_analyzer import ArgumentUsageAnalyzer
@@ -64,8 +61,6 @@
 # custom_logger の import
 from custom_metrics.custom_logger import CustomLogger
 print("[DEBUG] sys.path (after):", sys.path)
-
-
 
 class NetworkTrainer:
     def __init__(self):
@@ -328,155 +323,18 @@
     # endregion
 
     def train(self, args, custom_logger=None):
-<<<<<<< HEAD
-=======
 
         ##### DEBEG #############################################################################
->>>>>>> aeb1f104
         # 引数の使用状況を解析
         analyzer = ArgumentUsageAnalyzer(args)
         
         # 現在のファイルを解析
         current_file = os.path.abspath(__file__)
         analyzer.analyze_file(current_file)
-<<<<<<< HEAD
-        
-        # メタデータで使用される引数を解析
-        metadata_args = [
-            # 基本設定
-            "output_name",
-            "learning_rate",
-            "unet_lr",
-            "text_encoder_lr",
-            "gradient_checkpointing",
-            "gradient_accumulation_steps",
-            "max_train_steps",
-            "max_train_epochs",
-            "lr_warmup_steps",
-            "lr_scheduler",
-            "network_module",
-            "network_dim",
-            "network_alpha",
-            "network_dropout",
-            "mixed_precision",
-            "full_fp16",
-            "full_bf16",
-            "v2",
-            "v_parameterization",
-            "clip_skip",
-            "max_token_length",
-            "cache_latents",
-            "cache_latents_to_disk",
-            "seed",
-            "lowram",
-            "training_comment",
-            "max_grad_norm",
-            "save_every_n_steps",
-            "save_every_n_epochs",
-            "save_n_epoch_ratio",
-            "save_state",
-            "save_state_on_train_end",
-            "resume",
-            "pretrained_model_name_or_path",
-            "vae",
-            "output_dir",
-            "logging_dir",
-            "log_prefix",
-            "log_tracker_name",
-            "log_tracker_config",
-            "wandb_run_name",
-            "huggingface_repo_id",
-            
-            # ノイズ関連
-            "noise_offset",
-            "multires_noise_iterations",
-            "multires_noise_discount",
-            "adaptive_noise_scale",
-            "zero_terminal_snr",
-            "noise_offset_random_strength",
-            
-            # キャプション関連
-            "caption_dropout_rate",
-            "caption_dropout_every_n_epochs",
-            "caption_tag_dropout_rate",
-            "weighted_captions",
-            "shuffle_caption",
-            "keep_tokens",
-            "keep_tokens_separator",
-            "secondary_separator",
-            "enable_wildcard",
-            "caption_prefix",
-            "caption_suffix",
-            
-            # データ拡張
-            "face_crop_aug_range",
-            "color_aug",
-            "flip_aug",
-            "random_crop",
-            
-            # 損失関数関連
-            "prior_loss_weight",
-            "min_snr_gamma",
-            "scale_weight_norms",
-            "ip_noise_gamma",
-            "debiased_estimation_loss",
-            "ip_noise_gamma_random_strength",
-            "loss_type",
-            "huber_schedule",
-            "huber_scale",
-            "huber_c",
-            "scale_v_pred_loss_like_noise_pred",
-            "v_pred_like_loss",
-            "masked_loss",
-            
-            # FP8関連
-            "fp8_base",
-            "fp8_base_unet",
-            
-            # データセット関連
-            "train_data_dir",
-            "reg_data_dir",
-            "in_json",
-            "dataset_config",
-            "dataset_class",
-            "train_batch_size",
-            "resolution",
-            "enable_bucket",
-            "bucket_no_upscale",
-            "min_bucket_reso",
-            "max_bucket_reso",
-            "persistent_data_loader_workers",
-            "max_data_loader_n_workers",
-            "debug_dataset",
-            
-            # ネットワーク関連
-            "network_weights",
-            "network_args",
-            "base_weights",
-            "base_weights_multiplier",
-            "dim_from_weights",
-            "network_train_unet_only",
-            "network_train_text_encoder_only",
-            
-            # その他
-            "no_half_vae",
-            "skip_until_initial_step",
-            "initial_epoch",
-            "initial_step",
-            "cpu_offload_checkpointing",
-            "no_metadata",
-            "save_model_as",
-        ]
-        analyzer.set_metadata_args_specification(metadata_args)
-        
-        # 解析結果を表示
-        analyzer.print_analysis()
-=======
         # 解析結果を表示
         analyzer.print_analysis()
         ###########################################################################################
 
->>>>>>> aeb1f104
 
         session_id = random.randint(0, 2**32)
         training_started_at = time.time()
@@ -974,13 +832,11 @@
             "ss_network_dropout": args.network_dropout,  # some networks may not have dropout
             "ss_mixed_precision": args.mixed_precision,
             "ss_full_fp16": bool(args.full_fp16),
-            "ss_full_bf16": bool(args.full_bf16),
             "ss_v2": bool(args.v2),
-            "ss_v_parameterization": bool(args.v_parameterization),
+            "ss_base_model_version": model_version,
             "ss_clip_skip": args.clip_skip,
             "ss_max_token_length": args.max_token_length,
             "ss_cache_latents": bool(args.cache_latents),
-            "ss_cache_latents_to_disk": bool(args.cache_latents_to_disk),
             "ss_seed": args.seed,
             "ss_lowram": args.lowram,
             "ss_noise_offset": args.noise_offset,
@@ -988,17 +844,6 @@
             "ss_multires_noise_discount": args.multires_noise_discount,
             "ss_adaptive_noise_scale": args.adaptive_noise_scale,
             "ss_zero_terminal_snr": args.zero_terminal_snr,
-            "ss_noise_offset_random_strength": args.noise_offset_random_strength,
-            "ss_ip_noise_gamma_random_strength": args.ip_noise_gamma_random_strength,
-            "ss_loss_type": args.loss_type,
-            "ss_huber_schedule": args.huber_schedule,
-            "ss_huber_scale": args.huber_scale,
-            "ss_huber_c": args.huber_c,
-            "ss_scale_v_pred_loss_like_noise_pred": bool(args.scale_v_pred_loss_like_noise_pred),
-            "ss_v_pred_like_loss": bool(args.v_pred_like_loss),
-            "ss_masked_loss": bool(args.masked_loss),
-            "ss_fp8_base": bool(args.fp8_base),
-            "ss_fp8_base_unet": bool(args.fp8_base_unet),
             "ss_training_comment": args.training_comment,  # will not be updated after training
             "ss_sd_scripts_commit_hash": train_util.get_git_revision_hash(),
             "ss_optimizer": optimizer_name + (f"({optimizer_args})" if len(optimizer_args) > 0 else ""),
@@ -1007,66 +852,19 @@
             "ss_caption_dropout_every_n_epochs": args.caption_dropout_every_n_epochs,
             "ss_caption_tag_dropout_rate": args.caption_tag_dropout_rate,
             "ss_face_crop_aug_range": args.face_crop_aug_range,
-            "ss_color_aug": bool(args.color_aug),
-            "ss_flip_aug": bool(args.flip_aug),
-            "ss_random_crop": bool(args.random_crop),
             "ss_prior_loss_weight": args.prior_loss_weight,
             "ss_min_snr_gamma": args.min_snr_gamma,
             "ss_scale_weight_norms": args.scale_weight_norms,
             "ss_ip_noise_gamma": args.ip_noise_gamma,
             "ss_debiased_estimation": bool(args.debiased_estimation_loss),
-            "ss_loss_type_random_strength": args.loss_type_random_strength,
-            "ss_huber_schedule_random_strength": args.huber_schedule_random_strength,
-            "ss_huber_scale_random_strength": args.huber_scale_random_strength,
-            "ss_huber_c_random_strength": args.huber_c_random_strength,
-            "ss_scale_v_pred_loss_like_noise_pred_random_strength": args.scale_v_pred_loss_like_noise_pred_random_strength,
-            "ss_v_pred_like_loss_random_strength": args.v_pred_like_loss_random_strength,
-            "ss_masked_loss_random_strength": args.masked_loss_random_strength,
-            "ss_fp8_base_random_strength": args.fp8_base_random_strength,
-            "ss_fp8_base_unet_random_strength": args.fp8_base_unet_random_strength,
-            "ss_save_every_n_steps": args.save_every_n_steps,
-            "ss_save_every_n_epochs": args.save_every_n_epochs,
-            "ss_save_n_epoch_ratio": args.save_n_epoch_ratio,
-            "ss_save_state": bool(args.save_state),
-            "ss_save_state_on_train_end": bool(args.save_state_on_train_end),
-            "ss_resume": bool(args.resume),
-            "ss_pretrained_model_name_or_path": args.pretrained_model_name_or_path,
-            "ss_vae": args.vae,
-            "ss_output_dir": args.output_dir,
-            "ss_logging_dir": args.logging_dir,
-            "ss_log_prefix": args.log_prefix,
-            "ss_log_tracker_name": args.log_tracker_name,
-            "ss_log_tracker_config": args.log_tracker_config,
-            "ss_wandb_run_name": args.wandb_run_name,
-            "ss_huggingface_repo_id": args.huggingface_repo_id,
-            "ss_train_data_dir": args.train_data_dir,
-            "ss_reg_data_dir": args.reg_data_dir,
-            "ss_in_json": args.in_json,
-            "ss_dataset_config": args.dataset_config,
-            "ss_dataset_class": args.dataset_class,
-            "ss_train_batch_size": args.train_batch_size,
-            "ss_resolution": args.resolution,
-            "ss_enable_bucket": bool(args.enable_bucket),
-            "ss_bucket_no_upscale": bool(args.bucket_no_upscale),
-            "ss_min_bucket_reso": args.min_bucket_reso,
-            "ss_max_bucket_reso": args.max_bucket_reso,
-            "ss_persistent_data_loader_workers": args.persistent_data_loader_workers,
-            "ss_max_data_loader_n_workers": args.max_data_loader_n_workers,
-            "ss_debug_dataset": bool(args.debug_dataset),
-            "ss_network_weights": args.network_weights,
-            "ss_network_args": args.network_args,
-            "ss_base_weights": args.base_weights,
-            "ss_base_weights_multiplier": args.base_weights_multiplier,
-            "ss_dim_from_weights": bool(args.dim_from_weights),
-            "ss_network_train_unet_only": bool(args.network_train_unet_only),
-            "ss_network_train_text_encoder_only": bool(args.network_train_text_encoder_only),
-            "ss_no_half_vae": bool(args.no_half_vae),
-            "ss_skip_until_initial_step": bool(args.skip_until_initial_step),
-            "ss_initial_epoch": args.initial_epoch,
-            "ss_initial_step": args.initial_step,
-            "ss_cpu_offload_checkpointing": bool(args.cpu_offload_checkpointing),
-            "ss_no_metadata": bool(args.no_metadata),
-            "ss_save_model_as": args.save_model_as,
+            "ss_noise_offset_random_strength": args.noise_offset_random_strength,
+            "ss_ip_noise_gamma_random_strength": args.ip_noise_gamma_random_strength,
+            "ss_loss_type": args.loss_type,
+            "ss_huber_schedule": args.huber_schedule,
+            "ss_huber_scale": args.huber_scale,
+            "ss_huber_c": args.huber_c,
+            "ss_fp8_base": bool(args.fp8_base),
+            "ss_fp8_base_unet": bool(args.fp8_base_unet),
         }
 
         self.update_metadata(metadata, args)  # architecture specific metadata
