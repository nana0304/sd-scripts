# common functions for training

import argparse
import ast
import asyncio
import datetime
import importlib
import json
import logging
import pathlib
import re
import shutil
import time
from typing import (
    Any,
    Callable,
    Dict,
    List,
    NamedTuple,
    Optional,
    Sequence,
    Tuple,
    Union,
)
from accelerate import Accelerator, InitProcessGroupKwargs, DistributedDataParallelKwargs, PartialState
import glob
import math
import os
import random
import hashlib
import subprocess
from io import BytesIO
import toml

from tqdm import tqdm

import torch
from library.device_utils import init_ipex, clean_memory_on_device
from library.strategy_base import LatentsCachingStrategy, TokenizeStrategy, TextEncoderOutputsCachingStrategy, TextEncodingStrategy

init_ipex()

from torch.nn.parallel import DistributedDataParallel as DDP
from torch.optim import Optimizer
from torchvision import transforms
from transformers import CLIPTokenizer, CLIPTextModel, CLIPTextModelWithProjection
import transformers
from diffusers.optimization import (
    SchedulerType as DiffusersSchedulerType,
    TYPE_TO_SCHEDULER_FUNCTION as DIFFUSERS_TYPE_TO_SCHEDULER_FUNCTION,
)
from transformers.optimization import SchedulerType, TYPE_TO_SCHEDULER_FUNCTION
from diffusers import (
    StableDiffusionPipeline,
    DDPMScheduler,
    EulerAncestralDiscreteScheduler,
    DPMSolverMultistepScheduler,
    DPMSolverSinglestepScheduler,
    LMSDiscreteScheduler,
    PNDMScheduler,
    DDIMScheduler,
    EulerDiscreteScheduler,
    HeunDiscreteScheduler,
    KDPM2DiscreteScheduler,
    KDPM2AncestralDiscreteScheduler,
    AutoencoderKL,
)
from library import custom_train_functions, sd3_utils
from library.original_unet import UNet2DConditionModel
from huggingface_hub import hf_hub_download
import numpy as np
from PIL import Image
import imagesize
import cv2
import safetensors.torch
from library.lpw_stable_diffusion import StableDiffusionLongPromptWeightingPipeline
import library.model_util as model_util
import library.huggingface_util as huggingface_util
import library.sai_model_spec as sai_model_spec
import library.deepspeed_utils as deepspeed_utils
from library.utils import setup_logging, pil_resize

setup_logging()
import logging

logger = logging.getLogger(__name__)
# from library.attention_processors import FlashAttnProcessor
# from library.hypernetwork import replace_attentions_for_hypernetwork
from library.original_unet import UNet2DConditionModel

HIGH_VRAM = False

# checkpointファイル名
EPOCH_STATE_NAME = "{}-{:06d}-state"
EPOCH_FILE_NAME = "{}-{:06d}"
EPOCH_DIFFUSERS_DIR_NAME = "{}-{:06d}"
LAST_STATE_NAME = "{}-state"
DEFAULT_EPOCH_NAME = "epoch"
DEFAULT_LAST_OUTPUT_NAME = "last"

DEFAULT_STEP_NAME = "at"
STEP_STATE_NAME = "{}-step{:08d}-state"
STEP_FILE_NAME = "{}-step{:08d}"
STEP_DIFFUSERS_DIR_NAME = "{}-step{:08d}"

# region dataset

IMAGE_EXTENSIONS = [".png", ".jpg", ".jpeg", ".webp", ".bmp", ".PNG", ".JPG", ".JPEG", ".WEBP", ".BMP"]

try:
    import pillow_avif

    IMAGE_EXTENSIONS.extend([".avif", ".AVIF"])
except:
    pass

# JPEG-XL on Linux
try:
    from jxlpy import JXLImagePlugin

    IMAGE_EXTENSIONS.extend([".jxl", ".JXL"])
except:
    pass

# JPEG-XL on Windows
try:
    import pillow_jxl

    IMAGE_EXTENSIONS.extend([".jxl", ".JXL"])
except:
    pass

IMAGE_TRANSFORMS = transforms.Compose(
    [
        transforms.ToTensor(),
        transforms.Normalize([0.5], [0.5]),
    ]
)

TEXT_ENCODER_OUTPUTS_CACHE_SUFFIX = "_te_outputs.npz"
TEXT_ENCODER_OUTPUTS_CACHE_SUFFIX_SD3 = "_sd3_te.npz"


class ImageInfo:
    def __init__(self, image_key: str, num_repeats: int, caption: str, is_reg: bool, absolute_path: str) -> None:
        self.image_key: str = image_key
        self.num_repeats: int = num_repeats
        self.caption: str = caption
        self.is_reg: bool = is_reg
        self.absolute_path: str = absolute_path
        self.image_size: Tuple[int, int] = None
        self.resized_size: Tuple[int, int] = None
        self.bucket_reso: Tuple[int, int] = None
        self.latents: Optional[torch.Tensor] = None
        self.latents_flipped: Optional[torch.Tensor] = None
        self.latents_npz: Optional[str] = None  # set in cache_latents
        self.latents_original_size: Optional[Tuple[int, int]] = None  # original image size, not latents size
        self.latents_crop_ltrb: Optional[Tuple[int, int]] = (
            None  # crop left top right bottom in original pixel size, not latents size
        )
        self.cond_img_path: Optional[str] = None
        self.image: Optional[Image.Image] = None  # optional, original PIL Image
        self.text_encoder_outputs_npz: Optional[str] = None  # set in cache_text_encoder_outputs

        # new
        self.text_encoder_outputs: Optional[List[torch.Tensor]] = None
        # old
        self.text_encoder_outputs1: Optional[torch.Tensor] = None
        self.text_encoder_outputs2: Optional[torch.Tensor] = None
        self.text_encoder_pool2: Optional[torch.Tensor] = None

        self.alpha_mask: Optional[torch.Tensor] = None  # alpha mask can be flipped in runtime


class BucketManager:
    def __init__(self, no_upscale, max_reso, min_size, max_size, reso_steps) -> None:
        if max_size is not None:
            if max_reso is not None:
                assert max_size >= max_reso[0], "the max_size should be larger than the width of max_reso"
                assert max_size >= max_reso[1], "the max_size should be larger than the height of max_reso"
            if min_size is not None:
                assert max_size >= min_size, "the max_size should be larger than the min_size"

        self.no_upscale = no_upscale
        if max_reso is None:
            self.max_reso = None
            self.max_area = None
        else:
            self.max_reso = max_reso
            self.max_area = max_reso[0] * max_reso[1]
        self.min_size = min_size
        self.max_size = max_size
        self.reso_steps = reso_steps

        self.resos = []
        self.reso_to_id = {}
        self.buckets = []  # 前処理時は (image_key, image, original size, crop left/top)、学習時は image_key

    def add_image(self, reso, image_or_info):
        bucket_id = self.reso_to_id[reso]
        self.buckets[bucket_id].append(image_or_info)

    def shuffle(self):
        for bucket in self.buckets:
            random.shuffle(bucket)

    def sort(self):
        # 解像度順にソートする（表示時、メタデータ格納時の見栄えをよくするためだけ）。bucketsも入れ替えてreso_to_idも振り直す
        sorted_resos = self.resos.copy()
        sorted_resos.sort()

        sorted_buckets = []
        sorted_reso_to_id = {}
        for i, reso in enumerate(sorted_resos):
            bucket_id = self.reso_to_id[reso]
            sorted_buckets.append(self.buckets[bucket_id])
            sorted_reso_to_id[reso] = i

        self.resos = sorted_resos
        self.buckets = sorted_buckets
        self.reso_to_id = sorted_reso_to_id

    def make_buckets(self):
        resos = model_util.make_bucket_resolutions(self.max_reso, self.min_size, self.max_size, self.reso_steps)
        self.set_predefined_resos(resos)

    def set_predefined_resos(self, resos):
        # 規定サイズから選ぶ場合の解像度、aspect ratioの情報を格納しておく
        self.predefined_resos = resos.copy()
        self.predefined_resos_set = set(resos)
        self.predefined_aspect_ratios = np.array([w / h for w, h in resos])

    def add_if_new_reso(self, reso):
        if reso not in self.reso_to_id:
            bucket_id = len(self.resos)
            self.reso_to_id[reso] = bucket_id
            self.resos.append(reso)
            self.buckets.append([])
            # logger.info(reso, bucket_id, len(self.buckets))

    def round_to_steps(self, x):
        x = int(x + 0.5)
        return x - x % self.reso_steps

    def select_bucket(self, image_width, image_height):
        aspect_ratio = image_width / image_height
        if not self.no_upscale:
            # 拡大および縮小を行う
            # 同じaspect ratioがあるかもしれないので（fine tuningで、no_upscale=Trueで前処理した場合）、解像度が同じものを優先する
            reso = (image_width, image_height)
            if reso in self.predefined_resos_set:
                pass
            else:
                ar_errors = self.predefined_aspect_ratios - aspect_ratio
                predefined_bucket_id = np.abs(ar_errors).argmin()  # 当該解像度以外でaspect ratio errorが最も少ないもの
                reso = self.predefined_resos[predefined_bucket_id]

            ar_reso = reso[0] / reso[1]
            if aspect_ratio > ar_reso:  # 横が長い→縦を合わせる
                scale = reso[1] / image_height
            else:
                scale = reso[0] / image_width

            resized_size = (int(image_width * scale + 0.5), int(image_height * scale + 0.5))
            # logger.info(f"use predef, {image_width}, {image_height}, {reso}, {resized_size}")
        else:
            # 縮小のみを行う
            if image_width * image_height > self.max_area:
                # 画像が大きすぎるのでアスペクト比を保ったまま縮小することを前提にbucketを決める
                resized_width = math.sqrt(self.max_area * aspect_ratio)
                resized_height = self.max_area / resized_width
                assert abs(resized_width / resized_height - aspect_ratio) < 1e-2, "aspect is illegal"

                # リサイズ後の短辺または長辺をreso_steps単位にする：aspect ratioの差が少ないほうを選ぶ
                # 元のbucketingと同じロジック
                b_width_rounded = self.round_to_steps(resized_width)
                b_height_in_wr = self.round_to_steps(b_width_rounded / aspect_ratio)
                ar_width_rounded = b_width_rounded / b_height_in_wr

                b_height_rounded = self.round_to_steps(resized_height)
                b_width_in_hr = self.round_to_steps(b_height_rounded * aspect_ratio)
                ar_height_rounded = b_width_in_hr / b_height_rounded

                # logger.info(b_width_rounded, b_height_in_wr, ar_width_rounded)
                # logger.info(b_width_in_hr, b_height_rounded, ar_height_rounded)

                if abs(ar_width_rounded - aspect_ratio) < abs(ar_height_rounded - aspect_ratio):
                    resized_size = (b_width_rounded, int(b_width_rounded / aspect_ratio + 0.5))
                else:
                    resized_size = (int(b_height_rounded * aspect_ratio + 0.5), b_height_rounded)
                # logger.info(resized_size)
            else:
                resized_size = (image_width, image_height)  # リサイズは不要

            # 画像のサイズ未満をbucketのサイズとする（paddingせずにcroppingする）
            bucket_width = resized_size[0] - resized_size[0] % self.reso_steps
            bucket_height = resized_size[1] - resized_size[1] % self.reso_steps
            # logger.info(f"use arbitrary {image_width}, {image_height}, {resized_size}, {bucket_width}, {bucket_height}")

            reso = (bucket_width, bucket_height)

        self.add_if_new_reso(reso)

        ar_error = (reso[0] / reso[1]) - aspect_ratio
        return reso, resized_size, ar_error

    @staticmethod
    def get_crop_ltrb(bucket_reso: Tuple[int, int], image_size: Tuple[int, int]):
        # Stability AIの前処理に合わせてcrop left/topを計算する。crop rightはflipのaugmentationのために求める
        # Calculate crop left/top according to the preprocessing of Stability AI. Crop right is calculated for flip augmentation.

        bucket_ar = bucket_reso[0] / bucket_reso[1]
        image_ar = image_size[0] / image_size[1]
        if bucket_ar > image_ar:
            # bucketのほうが横長→縦を合わせる
            resized_width = bucket_reso[1] * image_ar
            resized_height = bucket_reso[1]
        else:
            resized_width = bucket_reso[0]
            resized_height = bucket_reso[0] / image_ar
        crop_left = (bucket_reso[0] - resized_width) // 2
        crop_top = (bucket_reso[1] - resized_height) // 2
        crop_right = crop_left + resized_width
        crop_bottom = crop_top + resized_height
        return crop_left, crop_top, crop_right, crop_bottom


class BucketBatchIndex(NamedTuple):
    bucket_index: int
    bucket_batch_size: int
    batch_index: int


class AugHelper:
    # albumentationsへの依存をなくしたがとりあえず同じinterfaceを持たせる

    def __init__(self):
        pass

    def color_aug(self, image: np.ndarray):
        # self.color_aug_method = albu.OneOf(
        #     [
        #         albu.HueSaturationValue(8, 0, 0, p=0.5),
        #         albu.RandomGamma((95, 105), p=0.5),
        #     ],
        #     p=0.33,
        # )
        hue_shift_limit = 8

        # remove dependency to albumentations
        if random.random() <= 0.33:
            if random.random() > 0.5:
                # hue shift
                hsv_img = cv2.cvtColor(image, cv2.COLOR_BGR2HSV)
                hue_shift = random.uniform(-hue_shift_limit, hue_shift_limit)
                if hue_shift < 0:
                    hue_shift = 180 + hue_shift
                hsv_img[:, :, 0] = (hsv_img[:, :, 0] + hue_shift) % 180
                image = cv2.cvtColor(hsv_img, cv2.COLOR_HSV2BGR)
            else:
                # random gamma
                gamma = random.uniform(0.95, 1.05)
                image = np.clip(image**gamma, 0, 255).astype(np.uint8)

        return {"image": image}

    def get_augmentor(self, use_color_aug: bool):  # -> Optional[Callable[[np.ndarray], Dict[str, np.ndarray]]]:
        return self.color_aug if use_color_aug else None


class BaseSubset:
    def __init__(
        self,
        image_dir: Optional[str],
        alpha_mask: Optional[bool],
        num_repeats: int,
        shuffle_caption: bool,
        caption_separator: str,
        keep_tokens: int,
        keep_tokens_separator: str,
        secondary_separator: Optional[str],
        enable_wildcard: bool,
        color_aug: bool,
        flip_aug: bool,
        face_crop_aug_range: Optional[Tuple[float, float]],
        random_crop: bool,
        caption_dropout_rate: float,
        caption_dropout_every_n_epochs: int,
        caption_tag_dropout_rate: float,
        caption_prefix: Optional[str],
        caption_suffix: Optional[str],
        token_warmup_min: int,
        token_warmup_step: Union[float, int],
    ) -> None:
        self.image_dir = image_dir
        self.alpha_mask = alpha_mask if alpha_mask is not None else False
        self.num_repeats = num_repeats
        self.shuffle_caption = shuffle_caption
        self.caption_separator = caption_separator
        self.keep_tokens = keep_tokens
        self.keep_tokens_separator = keep_tokens_separator
        self.secondary_separator = secondary_separator
        self.enable_wildcard = enable_wildcard
        self.color_aug = color_aug
        self.flip_aug = flip_aug
        self.face_crop_aug_range = face_crop_aug_range
        self.random_crop = random_crop
        self.caption_dropout_rate = caption_dropout_rate
        self.caption_dropout_every_n_epochs = caption_dropout_every_n_epochs
        self.caption_tag_dropout_rate = caption_tag_dropout_rate
        self.caption_prefix = caption_prefix
        self.caption_suffix = caption_suffix

        self.token_warmup_min = token_warmup_min  # step=0におけるタグの数
        self.token_warmup_step = token_warmup_step  # N（N<1ならN*max_train_steps）ステップ目でタグの数が最大になる

        self.img_count = 0


class DreamBoothSubset(BaseSubset):
    def __init__(
        self,
        image_dir: str,
        is_reg: bool,
        class_tokens: Optional[str],
        caption_extension: str,
        cache_info: bool,
        alpha_mask: bool,
        num_repeats,
        shuffle_caption,
        caption_separator: str,
        keep_tokens,
        keep_tokens_separator,
        secondary_separator,
        enable_wildcard,
        color_aug,
        flip_aug,
        face_crop_aug_range,
        random_crop,
        caption_dropout_rate,
        caption_dropout_every_n_epochs,
        caption_tag_dropout_rate,
        caption_prefix,
        caption_suffix,
        token_warmup_min,
        token_warmup_step,
    ) -> None:
        assert image_dir is not None, "image_dir must be specified / image_dirは指定が必須です"

        super().__init__(
            image_dir,
            alpha_mask,
            num_repeats,
            shuffle_caption,
            caption_separator,
            keep_tokens,
            keep_tokens_separator,
            secondary_separator,
            enable_wildcard,
            color_aug,
            flip_aug,
            face_crop_aug_range,
            random_crop,
            caption_dropout_rate,
            caption_dropout_every_n_epochs,
            caption_tag_dropout_rate,
            caption_prefix,
            caption_suffix,
            token_warmup_min,
            token_warmup_step,
        )

        self.is_reg = is_reg
        self.class_tokens = class_tokens
        self.caption_extension = caption_extension
        if self.caption_extension and not self.caption_extension.startswith("."):
            self.caption_extension = "." + self.caption_extension
        self.cache_info = cache_info

    def __eq__(self, other) -> bool:
        if not isinstance(other, DreamBoothSubset):
            return NotImplemented
        return self.image_dir == other.image_dir


class FineTuningSubset(BaseSubset):
    def __init__(
        self,
        image_dir,
        metadata_file: str,
        alpha_mask: bool,
        num_repeats,
        shuffle_caption,
        caption_separator,
        keep_tokens,
        keep_tokens_separator,
        secondary_separator,
        enable_wildcard,
        color_aug,
        flip_aug,
        face_crop_aug_range,
        random_crop,
        caption_dropout_rate,
        caption_dropout_every_n_epochs,
        caption_tag_dropout_rate,
        caption_prefix,
        caption_suffix,
        token_warmup_min,
        token_warmup_step,
    ) -> None:
        assert metadata_file is not None, "metadata_file must be specified / metadata_fileは指定が必須です"

        super().__init__(
            image_dir,
            alpha_mask,
            num_repeats,
            shuffle_caption,
            caption_separator,
            keep_tokens,
            keep_tokens_separator,
            secondary_separator,
            enable_wildcard,
            color_aug,
            flip_aug,
            face_crop_aug_range,
            random_crop,
            caption_dropout_rate,
            caption_dropout_every_n_epochs,
            caption_tag_dropout_rate,
            caption_prefix,
            caption_suffix,
            token_warmup_min,
            token_warmup_step,
        )

        self.metadata_file = metadata_file

    def __eq__(self, other) -> bool:
        if not isinstance(other, FineTuningSubset):
            return NotImplemented
        return self.metadata_file == other.metadata_file


class ControlNetSubset(BaseSubset):
    def __init__(
        self,
        image_dir: str,
        conditioning_data_dir: str,
        caption_extension: str,
        cache_info: bool,
        num_repeats,
        shuffle_caption,
        caption_separator,
        keep_tokens,
        keep_tokens_separator,
        secondary_separator,
        enable_wildcard,
        color_aug,
        flip_aug,
        face_crop_aug_range,
        random_crop,
        caption_dropout_rate,
        caption_dropout_every_n_epochs,
        caption_tag_dropout_rate,
        caption_prefix,
        caption_suffix,
        token_warmup_min,
        token_warmup_step,
    ) -> None:
        assert image_dir is not None, "image_dir must be specified / image_dirは指定が必須です"

        super().__init__(
            image_dir,
            False,  # alpha_mask
            num_repeats,
            shuffle_caption,
            caption_separator,
            keep_tokens,
            keep_tokens_separator,
            secondary_separator,
            enable_wildcard,
            color_aug,
            flip_aug,
            face_crop_aug_range,
            random_crop,
            caption_dropout_rate,
            caption_dropout_every_n_epochs,
            caption_tag_dropout_rate,
            caption_prefix,
            caption_suffix,
            token_warmup_min,
            token_warmup_step,
        )

        self.conditioning_data_dir = conditioning_data_dir
        self.caption_extension = caption_extension
        if self.caption_extension and not self.caption_extension.startswith("."):
            self.caption_extension = "." + self.caption_extension
        self.cache_info = cache_info

    def __eq__(self, other) -> bool:
        if not isinstance(other, ControlNetSubset):
            return NotImplemented
        return self.image_dir == other.image_dir and self.conditioning_data_dir == other.conditioning_data_dir


class BaseDataset(torch.utils.data.Dataset):
    def __init__(
        self,
        resolution: Optional[Tuple[int, int]],
        network_multiplier: float,
        debug_dataset: bool,
    ) -> None:
        super().__init__()

        # width/height is used when enable_bucket==False
        self.width, self.height = (None, None) if resolution is None else resolution
        self.network_multiplier = network_multiplier
        self.debug_dataset = debug_dataset

        self.subsets: List[Union[DreamBoothSubset, FineTuningSubset]] = []

        self.token_padding_disabled = False
        self.tag_frequency = {}
        self.XTI_layers = None
        self.token_strings = None

        self.enable_bucket = False
        self.bucket_manager: BucketManager = None  # not initialized
        self.min_bucket_reso = None
        self.max_bucket_reso = None
        self.bucket_reso_steps = None
        self.bucket_no_upscale = None
        self.bucket_info = None  # for metadata

        self.current_epoch: int = 0  # インスタンスがepochごとに新しく作られるようなので外側から渡さないとダメ

        self.current_step: int = 0
        self.max_train_steps: int = 0
        self.seed: int = 0

        # augmentation
        self.aug_helper = AugHelper()

        self.image_transforms = IMAGE_TRANSFORMS

        self.image_data: Dict[str, ImageInfo] = {}
        self.image_to_subset: Dict[str, Union[DreamBoothSubset, FineTuningSubset]] = {}

        self.replacements = {}

        # caching
        self.caching_mode = None  # None, 'latents', 'text'

        self.tokenize_strategy = None
        self.text_encoder_output_caching_strategy = None
        self.latents_caching_strategy = None

    def set_current_strategies(self):
        self.tokenize_strategy = TokenizeStrategy.get_strategy()
        self.text_encoder_output_caching_strategy = TextEncoderOutputsCachingStrategy.get_strategy()
        self.latents_caching_strategy = LatentsCachingStrategy.get_strategy()

    def set_seed(self, seed):
        self.seed = seed

    def set_caching_mode(self, mode):
        self.caching_mode = mode

    def set_current_epoch(self, epoch):
        if not self.current_epoch == epoch:  # epochが切り替わったらバケツをシャッフルする
            if epoch > self.current_epoch:
                logger.info("epoch is incremented. current_epoch: {}, epoch: {}".format(self.current_epoch, epoch))
                num_epochs = epoch - self.current_epoch
                for _ in range(num_epochs):
                    self.current_epoch += 1
                    self.shuffle_buckets()
                # self.current_epoch seem to be set to 0 again in the next epoch. it may be caused by skipped_dataloader?
            else:
                logger.warning("epoch is not incremented. current_epoch: {}, epoch: {}".format(self.current_epoch, epoch))
                self.current_epoch = epoch

    def set_current_step(self, step):
        self.current_step = step

    def set_max_train_steps(self, max_train_steps):
        self.max_train_steps = max_train_steps

    def set_tag_frequency(self, dir_name, captions):
        frequency_for_dir = self.tag_frequency.get(dir_name, {})
        self.tag_frequency[dir_name] = frequency_for_dir
        for caption in captions:
            for tag in caption.split(","):
                tag = tag.strip()
                if tag:
                    tag = tag.lower()
                    frequency = frequency_for_dir.get(tag, 0)
                    frequency_for_dir[tag] = frequency + 1

    def disable_token_padding(self):
        self.token_padding_disabled = True

    def enable_XTI(self, layers=None, token_strings=None):
        self.XTI_layers = layers
        self.token_strings = token_strings

    def add_replacement(self, str_from, str_to):
        self.replacements[str_from] = str_to

    def process_caption(self, subset: BaseSubset, caption):
        # caption に prefix/suffix を付ける
        if subset.caption_prefix:
            caption = subset.caption_prefix + " " + caption
        if subset.caption_suffix:
            caption = caption + " " + subset.caption_suffix

        # dropoutの決定：tag dropがこのメソッド内にあるのでここで行うのが良い
        is_drop_out = subset.caption_dropout_rate > 0 and random.random() < subset.caption_dropout_rate
        is_drop_out = (
            is_drop_out
            or subset.caption_dropout_every_n_epochs > 0
            and self.current_epoch % subset.caption_dropout_every_n_epochs == 0
        )

        if is_drop_out:
            caption = ""
        else:
            # process wildcards
            if subset.enable_wildcard:
                # if caption is multiline, random choice one line
                if "\n" in caption:
                    caption = random.choice(caption.split("\n"))

                # wildcard is like '{aaa|bbb|ccc...}'
                # escape the curly braces like {{ or }}
                replacer1 = "⦅"
                replacer2 = "⦆"
                while replacer1 in caption or replacer2 in caption:
                    replacer1 += "⦅"
                    replacer2 += "⦆"

                caption = caption.replace("{{", replacer1).replace("}}", replacer2)

                # replace the wildcard
                def replace_wildcard(match):
                    return random.choice(match.group(1).split("|"))

                caption = re.sub(r"\{([^}]+)\}", replace_wildcard, caption)

                # unescape the curly braces
                caption = caption.replace(replacer1, "{").replace(replacer2, "}")
            else:
                # if caption is multiline, use the first line
                caption = caption.split("\n")[0]

            if subset.shuffle_caption or subset.token_warmup_step > 0 or subset.caption_tag_dropout_rate > 0:
                fixed_tokens = []
                flex_tokens = []
                fixed_suffix_tokens = []
                if (
                    hasattr(subset, "keep_tokens_separator")
                    and subset.keep_tokens_separator
                    and subset.keep_tokens_separator in caption
                ):
                    fixed_part, flex_part = caption.split(subset.keep_tokens_separator, 1)
                    if subset.keep_tokens_separator in flex_part:
                        flex_part, fixed_suffix_part = flex_part.split(subset.keep_tokens_separator, 1)
                        fixed_suffix_tokens = [t.strip() for t in fixed_suffix_part.split(subset.caption_separator) if t.strip()]

                    fixed_tokens = [t.strip() for t in fixed_part.split(subset.caption_separator) if t.strip()]
                    flex_tokens = [t.strip() for t in flex_part.split(subset.caption_separator) if t.strip()]
                else:
                    tokens = [t.strip() for t in caption.strip().split(subset.caption_separator)]
                    flex_tokens = tokens[:]
                    if subset.keep_tokens > 0:
                        fixed_tokens = flex_tokens[: subset.keep_tokens]
                        flex_tokens = tokens[subset.keep_tokens :]

                if subset.token_warmup_step < 1:  # 初回に上書きする
                    subset.token_warmup_step = math.floor(subset.token_warmup_step * self.max_train_steps)
                if subset.token_warmup_step and self.current_step < subset.token_warmup_step:
                    tokens_len = (
                        math.floor(
                            (self.current_step) * ((len(flex_tokens) - subset.token_warmup_min) / (subset.token_warmup_step))
                        )
                        + subset.token_warmup_min
                    )
                    flex_tokens = flex_tokens[:tokens_len]

                def dropout_tags(tokens):
                    if subset.caption_tag_dropout_rate <= 0:
                        return tokens
                    l = []
                    for token in tokens:
                        if random.random() >= subset.caption_tag_dropout_rate:
                            l.append(token)
                    return l

                if subset.shuffle_caption:
                    random.shuffle(flex_tokens)

                flex_tokens = dropout_tags(flex_tokens)

                caption = ", ".join(fixed_tokens + flex_tokens + fixed_suffix_tokens)

            # process secondary separator
            if subset.secondary_separator:
                caption = caption.replace(subset.secondary_separator, subset.caption_separator)

            # textual inversion対応
            for str_from, str_to in self.replacements.items():
                if str_from == "":
                    # replace all
                    if type(str_to) == list:
                        caption = random.choice(str_to)
                    else:
                        caption = str_to
                else:
                    caption = caption.replace(str_from, str_to)

        return caption

    def get_input_ids(self, caption, tokenizer=None):
        if tokenizer is None:
            tokenizer = self.tokenizers[0]

        input_ids = tokenizer(
            caption, padding="max_length", truncation=True, max_length=self.tokenizer_max_length, return_tensors="pt"
        ).input_ids

        if self.tokenizer_max_length > tokenizer.model_max_length:
            input_ids = input_ids.squeeze(0)
            iids_list = []
            if tokenizer.pad_token_id == tokenizer.eos_token_id:
                # v1
                # 77以上の時は "<BOS> .... <EOS> <EOS> <EOS>" でトータル227とかになっているので、"<BOS>...<EOS>"の三連に変換する
                # 1111氏のやつは , で区切る、とかしているようだが　とりあえず単純に
                for i in range(
                    1, self.tokenizer_max_length - tokenizer.model_max_length + 2, tokenizer.model_max_length - 2
                ):  # (1, 152, 75)
                    ids_chunk = (
                        input_ids[0].unsqueeze(0),
                        input_ids[i : i + tokenizer.model_max_length - 2],
                        input_ids[-1].unsqueeze(0),
                    )
                    ids_chunk = torch.cat(ids_chunk)
                    iids_list.append(ids_chunk)
            else:
                # v2 or SDXL
                # 77以上の時は "<BOS> .... <EOS> <PAD> <PAD>..." でトータル227とかになっているので、"<BOS>...<EOS> <PAD> <PAD> ..."の三連に変換する
                for i in range(1, self.tokenizer_max_length - tokenizer.model_max_length + 2, tokenizer.model_max_length - 2):
                    ids_chunk = (
                        input_ids[0].unsqueeze(0),  # BOS
                        input_ids[i : i + tokenizer.model_max_length - 2],
                        input_ids[-1].unsqueeze(0),
                    )  # PAD or EOS
                    ids_chunk = torch.cat(ids_chunk)

                    # 末尾が <EOS> <PAD> または <PAD> <PAD> の場合は、何もしなくてよい
                    # 末尾が x <PAD/EOS> の場合は末尾を <EOS> に変える（x <EOS> なら結果的に変化なし）
                    if ids_chunk[-2] != tokenizer.eos_token_id and ids_chunk[-2] != tokenizer.pad_token_id:
                        ids_chunk[-1] = tokenizer.eos_token_id
                    # 先頭が <BOS> <PAD> ... の場合は <BOS> <EOS> <PAD> ... に変える
                    if ids_chunk[1] == tokenizer.pad_token_id:
                        ids_chunk[1] = tokenizer.eos_token_id

                    iids_list.append(ids_chunk)

            input_ids = torch.stack(iids_list)  # 3,77
        return input_ids

    def register_image(self, info: ImageInfo, subset: BaseSubset):
        self.image_data[info.image_key] = info
        self.image_to_subset[info.image_key] = subset

    def make_buckets(self):
        """
        bucketingを行わない場合も呼び出し必須（ひとつだけbucketを作る）
        min_size and max_size are ignored when enable_bucket is False
        """
        logger.info("loading image sizes.")
        for info in tqdm(self.image_data.values()):
            if info.image_size is None:
                info.image_size = self.get_image_size(info.absolute_path)

        if self.enable_bucket:
            logger.info("make buckets")
        else:
            logger.info("prepare dataset")

        # bucketを作成し、画像をbucketに振り分ける
        if self.enable_bucket:
            if self.bucket_manager is None:  # fine tuningの場合でmetadataに定義がある場合は、すでに初期化済み
                self.bucket_manager = BucketManager(
                    self.bucket_no_upscale,
                    (self.width, self.height),
                    self.min_bucket_reso,
                    self.max_bucket_reso,
                    self.bucket_reso_steps,
                )
                if not self.bucket_no_upscale:
                    self.bucket_manager.make_buckets()
                else:
                    logger.warning(
                        "min_bucket_reso and max_bucket_reso are ignored if bucket_no_upscale is set, because bucket reso is defined by image size automatically / bucket_no_upscaleが指定された場合は、bucketの解像度は画像サイズから自動計算されるため、min_bucket_resoとmax_bucket_resoは無視されます"
                    )

            img_ar_errors = []
            for image_info in self.image_data.values():
                image_width, image_height = image_info.image_size
                image_info.bucket_reso, image_info.resized_size, ar_error = self.bucket_manager.select_bucket(
                    image_width, image_height
                )

                # logger.info(image_info.image_key, image_info.bucket_reso)
                img_ar_errors.append(abs(ar_error))

            self.bucket_manager.sort()
        else:
            self.bucket_manager = BucketManager(False, (self.width, self.height), None, None, None)
            self.bucket_manager.set_predefined_resos([(self.width, self.height)])  # ひとつの固定サイズbucketのみ
            for image_info in self.image_data.values():
                image_width, image_height = image_info.image_size
                image_info.bucket_reso, image_info.resized_size, _ = self.bucket_manager.select_bucket(image_width, image_height)

        for image_info in self.image_data.values():
            for _ in range(image_info.num_repeats):
                self.bucket_manager.add_image(image_info.bucket_reso, image_info.image_key)

        # bucket情報を表示、格納する
        if self.enable_bucket:
            self.bucket_info = {"buckets": {}}
            logger.info("number of images (including repeats) / 各bucketの画像枚数（繰り返し回数を含む）")
            for i, (reso, bucket) in enumerate(zip(self.bucket_manager.resos, self.bucket_manager.buckets)):
                count = len(bucket)
                if count > 0:
                    self.bucket_info["buckets"][i] = {"resolution": reso, "count": len(bucket)}
                    logger.info(f"bucket {i}: resolution {reso}, count: {len(bucket)}")

            img_ar_errors = np.array(img_ar_errors)
            mean_img_ar_error = np.mean(np.abs(img_ar_errors))
            self.bucket_info["mean_img_ar_error"] = mean_img_ar_error
            logger.info(f"mean ar error (without repeats): {mean_img_ar_error}")

        # データ参照用indexを作る。このindexはdatasetのshuffleに用いられる
        self.buckets_indices: List[BucketBatchIndex] = []
        for bucket_index, bucket in enumerate(self.bucket_manager.buckets):
            batch_count = int(math.ceil(len(bucket) / self.batch_size))
            for batch_index in range(batch_count):
                self.buckets_indices.append(BucketBatchIndex(bucket_index, self.batch_size, batch_index))

        self.shuffle_buckets()
        self._length = len(self.buckets_indices)

    def shuffle_buckets(self):
        # set random seed for this epoch
        random.seed(self.seed + self.current_epoch)

        random.shuffle(self.buckets_indices)
        self.bucket_manager.shuffle()

    def verify_bucket_reso_steps(self, min_steps: int):
        assert self.bucket_reso_steps is None or self.bucket_reso_steps % min_steps == 0, (
            f"bucket_reso_steps is {self.bucket_reso_steps}. it must be divisible by {min_steps}.\n"
            + f"bucket_reso_stepsが{self.bucket_reso_steps}です。{min_steps}で割り切れる必要があります"
        )

    def is_latent_cacheable(self):
        return all([not subset.color_aug and not subset.random_crop for subset in self.subsets])

    def is_text_encoder_output_cacheable(self):
        return all(
            [
                not (
                    subset.caption_dropout_rate > 0
                    or subset.shuffle_caption
                    or subset.token_warmup_step > 0
                    or subset.caption_tag_dropout_rate > 0
                )
                for subset in self.subsets
            ]
        )

    def new_cache_latents(self, model: Any, is_main_process: bool):
        r"""
        a brand new method to cache latents. This method caches latents with caching strategy.
        normal cache_latents method is used by default, but this method is used when caching strategy is specified.
        """
        logger.info("caching latents with caching strategy.")
        caching_strategy = LatentsCachingStrategy.get_strategy()
        image_infos = list(self.image_data.values())

        # sort by resolution
        image_infos.sort(key=lambda info: info.bucket_reso[0] * info.bucket_reso[1])

        # split by resolution and some conditions
        class Condition:
            def __init__(self, reso, flip_aug, alpha_mask, random_crop):
                self.reso = reso
                self.flip_aug = flip_aug
                self.alpha_mask = alpha_mask
                self.random_crop = random_crop

            def __eq__(self, other):
                return (
                    self.reso == other.reso
                    and self.flip_aug == other.flip_aug
                    and self.alpha_mask == other.alpha_mask
                    and self.random_crop == other.random_crop
                )

        batches: List[Tuple[Condition, List[ImageInfo]]] = []
        batch: List[ImageInfo] = []
        current_condition = None

        logger.info("checking cache validity...")
        for info in tqdm(image_infos):
            subset = self.image_to_subset[info.image_key]

            if info.latents_npz is not None:  # fine tuning dataset
                continue

            # check disk cache exists and size of latents
            if caching_strategy.cache_to_disk:
                # info.latents_npz = os.path.splitext(info.absolute_path)[0] + file_suffix
                info.latents_npz = caching_strategy.get_latents_npz_path(info.absolute_path, info.image_size)
                if not is_main_process:  # prepare for multi-gpu, only store to info
                    continue

                cache_available = caching_strategy.is_disk_cached_latents_expected(
                    info.bucket_reso, info.latents_npz, subset.flip_aug, subset.alpha_mask
                )
                if cache_available:  # do not add to batch
                    continue

            # if batch is not empty and condition is changed, flush the batch. Note that current_condition is not None if batch is not empty
            condition = Condition(info.bucket_reso, subset.flip_aug, subset.alpha_mask, subset.random_crop)
            if len(batch) > 0 and current_condition != condition:
                batches.append((current_condition, batch))
                batch = []

            batch.append(info)
            current_condition = condition

            # if number of data in batch is enough, flush the batch
            if len(batch) >= caching_strategy.batch_size:
                batches.append((current_condition, batch))
                batch = []
                current_condition = None

        if len(batch) > 0:
            batches.append((current_condition, batch))

        # if cache to disk, don't cache latents in non-main process, set to info only
        if caching_strategy.cache_to_disk and not is_main_process:
            return

        if len(batches) == 0:
            logger.info("no latents to cache")
            return

        # iterate batches: batch doesn't have image here. image will be loaded in cache_batch_latents and discarded
        logger.info("caching latents...")
        for condition, batch in tqdm(batches, smoothing=1, total=len(batches)):
            caching_strategy.cache_batch_latents(model, batch, condition.flip_aug, condition.alpha_mask, condition.random_crop)

    def cache_latents(self, vae, vae_batch_size=1, cache_to_disk=False, is_main_process=True, file_suffix=".npz"):
        # マルチGPUには対応していないので、そちらはtools/cache_latents.pyを使うこと
        logger.info("caching latents.")

        image_infos = list(self.image_data.values())

        # sort by resolution
        image_infos.sort(key=lambda info: info.bucket_reso[0] * info.bucket_reso[1])

        # split by resolution and some conditions
        class Condition:
            def __init__(self, reso, flip_aug, alpha_mask, random_crop):
                self.reso = reso
                self.flip_aug = flip_aug
                self.alpha_mask = alpha_mask
                self.random_crop = random_crop

            def __eq__(self, other):
                return (
                    self.reso == other.reso
                    and self.flip_aug == other.flip_aug
                    and self.alpha_mask == other.alpha_mask
                    and self.random_crop == other.random_crop
                )

        batches: List[Tuple[Condition, List[ImageInfo]]] = []
        batch: List[ImageInfo] = []
        current_condition = None

        logger.info("checking cache validity...")
        for info in tqdm(image_infos):
            subset = self.image_to_subset[info.image_key]

            if info.latents_npz is not None:  # fine tuning dataset
                continue

            # check disk cache exists and size of latents
            if cache_to_disk:
                info.latents_npz = os.path.splitext(info.absolute_path)[0] + file_suffix
                if not is_main_process:  # store to info only
                    continue

                cache_available = is_disk_cached_latents_is_expected(
                    info.bucket_reso, info.latents_npz, subset.flip_aug, subset.alpha_mask
                )

                if cache_available:  # do not add to batch
                    continue

            # if batch is not empty and condition is changed, flush the batch. Note that current_condition is not None if batch is not empty
            condition = Condition(info.bucket_reso, subset.flip_aug, subset.alpha_mask, subset.random_crop)
            if len(batch) > 0 and current_condition != condition:
                batches.append((current_condition, batch))
                batch = []

            batch.append(info)
            current_condition = condition

            # if number of data in batch is enough, flush the batch
            if len(batch) >= vae_batch_size:
                batches.append((current_condition, batch))
                batch = []
                current_condition = None

        if len(batch) > 0:
            batches.append((current_condition, batch))

        if cache_to_disk and not is_main_process:  # if cache to disk, don't cache latents in non-main process, set to info only
            return

        # iterate batches: batch doesn't have image, image will be loaded in cache_batch_latents and discarded
        logger.info("caching latents...")
        for condition, batch in tqdm(batches, smoothing=1, total=len(batches)):
            cache_batch_latents(vae, cache_to_disk, batch, condition.flip_aug, condition.alpha_mask, condition.random_crop)

    def new_cache_text_encoder_outputs(self, models: List[Any], is_main_process: bool):
        r"""
        a brand new method to cache text encoder outputs. This method caches text encoder outputs with caching strategy.
        """
        tokenize_strategy = TokenizeStrategy.get_strategy()
        text_encoding_strategy = TextEncodingStrategy.get_strategy()
        caching_strategy = TextEncoderOutputsCachingStrategy.get_strategy()
        batch_size = caching_strategy.batch_size or self.batch_size

        logger.info("caching Text Encoder outputs with caching strategy.")
        image_infos = list(self.image_data.values())

        # split by resolution
        batches = []
        batch = []
        logger.info("checking cache validity...")
        for info in tqdm(image_infos):
            te_out_npz = caching_strategy.get_outputs_npz_path(info.absolute_path)

            # check disk cache exists and size of latents
            if caching_strategy.cache_to_disk:
                info.text_encoder_outputs_npz = te_out_npz  # set npz filename regardless of cache availability/main process
                cache_available = caching_strategy.is_disk_cached_outputs_expected(te_out_npz)
                if cache_available or not is_main_process:  # do not add to batch
                    continue

            batch.append(info)

            # if number of data in batch is enough, flush the batch
            if len(batch) >= batch_size:
                batches.append(batch)
                batch = []

        if len(batch) > 0:
            batches.append(batch)

        if len(batches) == 0:
            logger.info("no Text Encoder outputs to cache")
            return

        # iterate batches
        logger.info("caching Text Encoder outputs...")
        for batch in tqdm(batches, smoothing=1, total=len(batches)):
            # cache_batch_latents(vae, cache_to_disk, batch, subset.flip_aug, subset.alpha_mask, subset.random_crop)
            caching_strategy.cache_batch_outputs(tokenize_strategy, models, text_encoding_strategy, batch)

    # if weight_dtype is specified, Text Encoder itself and output will be converted to the dtype
    # this method is only for SDXL, but it should be implemented here because it needs to be a method of dataset
    # to support SD1/2, it needs a flag for v2, but it is postponed
    def cache_text_encoder_outputs(
        self, tokenizers, text_encoders, device, output_dtype, cache_to_disk=False, is_main_process=True
    ):
        assert len(tokenizers) == 2, "only support SDXL"
        return self.cache_text_encoder_outputs_common(
            tokenizers, text_encoders, [device, device], output_dtype, [output_dtype], cache_to_disk, is_main_process
        )

    # same as above, but for SD3
    def cache_text_encoder_outputs_sd3(
        self, tokenizer, text_encoders, devices, output_dtype, te_dtypes, cache_to_disk=False, is_main_process=True, batch_size=None
    ):
        return self.cache_text_encoder_outputs_common(
            [tokenizer],
            text_encoders,
            devices,
            output_dtype,
            te_dtypes,
            cache_to_disk,
            is_main_process,
            TEXT_ENCODER_OUTPUTS_CACHE_SUFFIX_SD3,
            batch_size,
        )

    def cache_text_encoder_outputs_common(
        self,
        tokenizers,
        text_encoders,
        devices,
        output_dtype,
        te_dtypes,
        cache_to_disk=False,
        is_main_process=True,
        file_suffix=TEXT_ENCODER_OUTPUTS_CACHE_SUFFIX,
        batch_size=None,
    ):
        # latentsのキャッシュと同様に、ディスクへのキャッシュに対応する
        # またマルチGPUには対応していないので、そちらはtools/cache_latents.pyを使うこと
        logger.info("caching text encoder outputs.")

        tokenize_strategy = TokenizeStrategy.get_strategy()

        if batch_size is None:
            batch_size = self.batch_size

        image_infos = list(self.image_data.values())

        logger.info("checking cache existence...")
        image_infos_to_cache = []
        for info in tqdm(image_infos):
            # subset = self.image_to_subset[info.image_key]
            if cache_to_disk:
                te_out_npz = os.path.splitext(info.absolute_path)[0] + file_suffix
                info.text_encoder_outputs_npz = te_out_npz

                if not is_main_process:  # store to info only
                    continue

                if os.path.exists(te_out_npz):
                    # TODO check varidity of cache here
                    continue

            image_infos_to_cache.append(info)

        if cache_to_disk and not is_main_process:  # if cache to disk, don't cache latents in non-main process, set to info only
            return

        # prepare tokenizers and text encoders
        for text_encoder, device, te_dtype in zip(text_encoders, devices, te_dtypes):
            text_encoder.to(device)
            if te_dtype is not None:
                text_encoder.to(dtype=te_dtype)

        # create batch
        is_sd3 = len(tokenizers) == 1
        batch = []
        batches = []
        for info in image_infos_to_cache:
            if not is_sd3:
                input_ids1 = self.get_input_ids(info.caption, tokenizers[0])
                input_ids2 = self.get_input_ids(info.caption, tokenizers[1])
                batch.append((info, input_ids1, input_ids2))
            else:
                l_tokens, g_tokens, t5_tokens = tokenize_strategy.tokenize(info.caption)
                batch.append((info, l_tokens, g_tokens, t5_tokens))

            if len(batch) >= batch_size:
                batches.append(batch)
                batch = []

        if len(batch) > 0:
            batches.append(batch)

        # iterate batches: call text encoder and cache outputs for memory or disk
        logger.info("caching text encoder outputs...")
        if not is_sd3:
            for batch in tqdm(batches):
                infos, input_ids1, input_ids2 = zip(*batch)
                input_ids1 = torch.stack(input_ids1, dim=0)
                input_ids2 = torch.stack(input_ids2, dim=0)
                cache_batch_text_encoder_outputs(
                    infos, tokenizers, text_encoders, self.max_token_length, cache_to_disk, input_ids1, input_ids2, output_dtype
                )
        else:
            for batch in tqdm(batches):
                infos, l_tokens, g_tokens, t5_tokens = zip(*batch)

                # stack tokens
                # l_tokens = [tokens[0] for tokens in l_tokens]
                # g_tokens = [tokens[0] for tokens in g_tokens]
                # t5_tokens = [tokens[0] for tokens in t5_tokens]

                cache_batch_text_encoder_outputs_sd3(
                    infos,
                    tokenizers[0],
                    text_encoders,
                    self.max_token_length,
                    cache_to_disk,
                    (l_tokens, g_tokens, t5_tokens),
                    output_dtype,
                )

    def get_image_size(self, image_path):
        return imagesize.get(image_path)

    def load_image_with_face_info(self, subset: BaseSubset, image_path: str, alpha_mask=False):
        img = load_image(image_path, alpha_mask)

        face_cx = face_cy = face_w = face_h = 0
        if subset.face_crop_aug_range is not None:
            tokens = os.path.splitext(os.path.basename(image_path))[0].split("_")
            if len(tokens) >= 5:
                face_cx = int(tokens[-4])
                face_cy = int(tokens[-3])
                face_w = int(tokens[-2])
                face_h = int(tokens[-1])

        return img, face_cx, face_cy, face_w, face_h

    # いい感じに切り出す
    def crop_target(self, subset: BaseSubset, image, face_cx, face_cy, face_w, face_h):
        height, width = image.shape[0:2]
        if height == self.height and width == self.width:
            return image

        # 画像サイズはsizeより大きいのでリサイズする
        face_size = max(face_w, face_h)
        size = min(self.height, self.width)  # 短いほう
        min_scale = max(self.height / height, self.width / width)  # 画像がモデル入力サイズぴったりになる倍率（最小の倍率）
        min_scale = min(1.0, max(min_scale, size / (face_size * subset.face_crop_aug_range[1])))  # 指定した顔最小サイズ
        max_scale = min(1.0, max(min_scale, size / (face_size * subset.face_crop_aug_range[0])))  # 指定した顔最大サイズ
        if min_scale >= max_scale:  # range指定がmin==max
            scale = min_scale
        else:
            scale = random.uniform(min_scale, max_scale)

        nh = int(height * scale + 0.5)
        nw = int(width * scale + 0.5)
        assert nh >= self.height and nw >= self.width, f"internal error. small scale {scale}, {width}*{height}"
        image = cv2.resize(image, (nw, nh), interpolation=cv2.INTER_AREA)
        face_cx = int(face_cx * scale + 0.5)
        face_cy = int(face_cy * scale + 0.5)
        height, width = nh, nw

        # 顔を中心として448*640とかへ切り出す
        for axis, (target_size, length, face_p) in enumerate(zip((self.height, self.width), (height, width), (face_cy, face_cx))):
            p1 = face_p - target_size // 2  # 顔を中心に持ってくるための切り出し位置

            if subset.random_crop:
                # 背景も含めるために顔を中心に置く確率を高めつつずらす
                range = max(length - face_p, face_p)  # 画像の端から顔中心までの距離の長いほう
                p1 = p1 + (random.randint(0, range) + random.randint(0, range)) - range  # -range ~ +range までのいい感じの乱数
            else:
                # range指定があるときのみ、すこしだけランダムに（わりと適当）
                if subset.face_crop_aug_range[0] != subset.face_crop_aug_range[1]:
                    if face_size > size // 10 and face_size >= 40:
                        p1 = p1 + random.randint(-face_size // 20, +face_size // 20)

            p1 = max(0, min(p1, length - target_size))

            if axis == 0:
                image = image[p1 : p1 + target_size, :]
            else:
                image = image[:, p1 : p1 + target_size]

        return image

    def __len__(self):
        return self._length

    def __getitem__(self, index):
        bucket = self.bucket_manager.buckets[self.buckets_indices[index].bucket_index]
        bucket_batch_size = self.buckets_indices[index].bucket_batch_size
        image_index = self.buckets_indices[index].batch_index * bucket_batch_size

        if self.caching_mode is not None:  # return batch for latents/text encoder outputs caching
            return self.get_item_for_caching(bucket, bucket_batch_size, image_index)

        loss_weights = []
        captions = []
        input_ids_list = []
        latents_list = []
        alpha_mask_list = []
        images = []
        original_sizes_hw = []
        crop_top_lefts = []
        target_sizes_hw = []
        flippeds = []  # 変数名が微妙
        text_encoder_outputs_list = []

        for image_key in bucket[image_index : image_index + bucket_batch_size]:
            image_info = self.image_data[image_key]
            subset = self.image_to_subset[image_key]

            # in case of fine tuning, is_reg is always False
            loss_weights.append(self.prior_loss_weight if image_info.is_reg else 1.0)

            flipped = subset.flip_aug and random.random() < 0.5  # not flipped or flipped with 50% chance

            # image/latentsを処理する
            if image_info.latents is not None:  # cache_latents=Trueの場合
                original_size = image_info.latents_original_size
                crop_ltrb = image_info.latents_crop_ltrb  # calc values later if flipped
                if not flipped:
                    latents = image_info.latents
                    alpha_mask = image_info.alpha_mask
                else:
                    latents = image_info.latents_flipped
                    alpha_mask = None if image_info.alpha_mask is None else torch.flip(image_info.alpha_mask, [1])

                image = None
            elif image_info.latents_npz is not None:  # FineTuningDatasetまたはcache_latents_to_disk=Trueの場合
                latents, original_size, crop_ltrb, flipped_latents, alpha_mask = (
                    self.latents_caching_strategy.load_latents_from_disk(image_info.latents_npz, image_info.bucket_reso)
                )
                if flipped:
                    latents = flipped_latents
                    alpha_mask = None if alpha_mask is None else alpha_mask[:, ::-1].copy()  # copy to avoid negative stride problem
                    del flipped_latents
                latents = torch.FloatTensor(latents)
                if alpha_mask is not None:
                    alpha_mask = torch.FloatTensor(alpha_mask)

                image = None
            else:
                # 画像を読み込み、必要ならcropする
                img, face_cx, face_cy, face_w, face_h = self.load_image_with_face_info(
                    subset, image_info.absolute_path, subset.alpha_mask
                )
                im_h, im_w = img.shape[0:2]

                if self.enable_bucket:
                    img, original_size, crop_ltrb = trim_and_resize_if_required(
                        subset.random_crop, img, image_info.bucket_reso, image_info.resized_size
                    )
                else:
                    if face_cx > 0:  # 顔位置情報あり
                        img = self.crop_target(subset, img, face_cx, face_cy, face_w, face_h)
                    elif im_h > self.height or im_w > self.width:
                        assert (
                            subset.random_crop
                        ), f"image too large, but cropping and bucketing are disabled / 画像サイズが大きいのでface_crop_aug_rangeかrandom_crop、またはbucketを有効にしてください: {image_info.absolute_path}"
                        if im_h > self.height:
                            p = random.randint(0, im_h - self.height)
                            img = img[p : p + self.height]
                        if im_w > self.width:
                            p = random.randint(0, im_w - self.width)
                            img = img[:, p : p + self.width]

                    im_h, im_w = img.shape[0:2]
                    assert (
                        im_h == self.height and im_w == self.width
                    ), f"image size is small / 画像サイズが小さいようです: {image_info.absolute_path}"

                    original_size = [im_w, im_h]
                    crop_ltrb = (0, 0, 0, 0)

                # augmentation
                aug = self.aug_helper.get_augmentor(subset.color_aug)
                if aug is not None:
                    # augment RGB channels only
                    img_rgb = img[:, :, :3]
                    img_rgb = aug(image=img_rgb)["image"]
                    img[:, :, :3] = img_rgb

                if flipped:
                    img = img[:, ::-1, :].copy()  # copy to avoid negative stride problem

                if subset.alpha_mask:
                    if img.shape[2] == 4:
                        alpha_mask = img[:, :, 3]  # [H,W]
                        alpha_mask = alpha_mask.astype(np.float32) / 255.0  # 0.0~1.0
                        alpha_mask = torch.FloatTensor(alpha_mask)
                    else:
                        alpha_mask = torch.ones((img.shape[0], img.shape[1]), dtype=torch.float32)
                else:
                    alpha_mask = None

                img = img[:, :, :3]  # remove alpha channel

                latents = None
                image = self.image_transforms(img)  # -1.0~1.0のtorch.Tensorになる
                del img

            images.append(image)
            latents_list.append(latents)
            alpha_mask_list.append(alpha_mask)

            target_size = (image.shape[2], image.shape[1]) if image is not None else (latents.shape[2] * 8, latents.shape[1] * 8)

            if not flipped:
                crop_left_top = (crop_ltrb[0], crop_ltrb[1])
            else:
                # crop_ltrb[2] is right, so target_size[0] - crop_ltrb[2] is left in flipped image
                crop_left_top = (target_size[0] - crop_ltrb[2], crop_ltrb[1])

            original_sizes_hw.append((int(original_size[1]), int(original_size[0])))
            crop_top_lefts.append((int(crop_left_top[1]), int(crop_left_top[0])))
            target_sizes_hw.append((int(target_size[1]), int(target_size[0])))
            flippeds.append(flipped)

            # captionとtext encoder outputを処理する
            caption = image_info.caption  # default

            tokenization_required = (
                self.text_encoder_output_caching_strategy is None or self.text_encoder_output_caching_strategy.is_partial
            )
            text_encoder_outputs = None
            input_ids = None

            if image_info.text_encoder_outputs is not None:
                # cached
                text_encoder_outputs = image_info.text_encoder_outputs
            elif image_info.text_encoder_outputs_npz is not None:
                # on disk
                text_encoder_outputs = self.text_encoder_output_caching_strategy.load_outputs_npz(
                    image_info.text_encoder_outputs_npz
                )
                text_encoder_outputs = [torch.FloatTensor(x) for x in text_encoder_outputs]
            else:
                tokenization_required = True
            text_encoder_outputs_list.append(text_encoder_outputs)

            if tokenization_required:
                caption = self.process_caption(subset, image_info.caption)
                input_ids = [ids[0] for ids in self.tokenize_strategy.tokenize(caption)]  # remove batch dimension
                # if self.XTI_layers:
                #     caption_layer = []
                #     for layer in self.XTI_layers:
                #         token_strings_from = " ".join(self.token_strings)
                #         token_strings_to = " ".join([f"{x}_{layer}" for x in self.token_strings])
                #         caption_ = caption.replace(token_strings_from, token_strings_to)
                #         caption_layer.append(caption_)
                #     captions.append(caption_layer)
                # else:
                #     captions.append(caption)

                # if not self.token_padding_disabled:  # this option might be omitted in future
                #     # TODO get_input_ids must support SD3
                #     if self.XTI_layers:
                #         token_caption = self.get_input_ids(caption_layer, self.tokenizers[0])
                #     else:
                #         token_caption = self.get_input_ids(caption, self.tokenizers[0])
                #     input_ids_list.append(token_caption)

                #     if len(self.tokenizers) > 1:
                #         if self.XTI_layers:
                #             token_caption2 = self.get_input_ids(caption_layer, self.tokenizers[1])
                #         else:
                #             token_caption2 = self.get_input_ids(caption, self.tokenizers[1])
                #         input_ids2_list.append(token_caption2)

            input_ids_list.append(input_ids)
            captions.append(caption)

        def none_or_stack_elements(tensors_list, converter):
            # [[clip_l, clip_g, t5xxl], [clip_l, clip_g, t5xxl], ...] -> [torch.stack(clip_l), torch.stack(clip_g), torch.stack(t5xxl)]
            if len(tensors_list) == 0 or tensors_list[0] == None or len(tensors_list[0]) == 0 or tensors_list[0][0] is None:
                return None
            return [torch.stack([converter(x[i]) for x in tensors_list]) for i in range(len(tensors_list[0]))]

        example = {}
        example["loss_weights"] = torch.FloatTensor(loss_weights)
        example["text_encoder_outputs_list"] = none_or_stack_elements(text_encoder_outputs_list, torch.FloatTensor)
        example["input_ids_list"] = none_or_stack_elements(input_ids_list, lambda x: x)

        # if one of alpha_masks is not None, we need to replace None with ones
        none_or_not = [x is None for x in alpha_mask_list]
        if all(none_or_not):
            example["alpha_masks"] = None
        elif any(none_or_not):
            for i in range(len(alpha_mask_list)):
                if alpha_mask_list[i] is None:
                    if images[i] is not None:
                        alpha_mask_list[i] = torch.ones((images[i].shape[1], images[i].shape[2]), dtype=torch.float32)
                    else:
                        alpha_mask_list[i] = torch.ones(
                            (latents_list[i].shape[1] * 8, latents_list[i].shape[2] * 8), dtype=torch.float32
                        )
            example["alpha_masks"] = torch.stack(alpha_mask_list)
        else:
            example["alpha_masks"] = torch.stack(alpha_mask_list)

        if images[0] is not None:
            images = torch.stack(images)
            images = images.to(memory_format=torch.contiguous_format).float()
        else:
            images = None
        example["images"] = images

        example["latents"] = torch.stack(latents_list) if latents_list[0] is not None else None
        example["captions"] = captions

        example["original_sizes_hw"] = torch.stack([torch.LongTensor(x) for x in original_sizes_hw])
        example["crop_top_lefts"] = torch.stack([torch.LongTensor(x) for x in crop_top_lefts])
        example["target_sizes_hw"] = torch.stack([torch.LongTensor(x) for x in target_sizes_hw])
        example["flippeds"] = flippeds

        example["network_multipliers"] = torch.FloatTensor([self.network_multiplier] * len(captions))

        if self.debug_dataset:
            example["image_keys"] = bucket[image_index : image_index + self.batch_size]
        return example

    def get_item_for_caching(self, bucket, bucket_batch_size, image_index):
        captions = []
        images = []
        input_ids1_list = []
        input_ids2_list = []
        absolute_paths = []
        resized_sizes = []
        bucket_reso = None
        flip_aug = None
        alpha_mask = None
        random_crop = None

        for image_key in bucket[image_index : image_index + bucket_batch_size]:
            image_info = self.image_data[image_key]
            subset = self.image_to_subset[image_key]

            if flip_aug is None:
                flip_aug = subset.flip_aug
                alpha_mask = subset.alpha_mask
                random_crop = subset.random_crop
                bucket_reso = image_info.bucket_reso
            else:
                # TODO そもそも混在してても動くようにしたほうがいい
                assert flip_aug == subset.flip_aug, "flip_aug must be same in a batch"
                assert alpha_mask == subset.alpha_mask, "alpha_mask must be same in a batch"
                assert random_crop == subset.random_crop, "random_crop must be same in a batch"
                assert bucket_reso == image_info.bucket_reso, "bucket_reso must be same in a batch"

            caption = image_info.caption  # TODO cache some patterns of dropping, shuffling, etc.

            if self.caching_mode == "latents":
                image = load_image(image_info.absolute_path)
            else:
                image = None

            if self.caching_mode == "text":
                input_ids1 = self.get_input_ids(caption, self.tokenizers[0])
                input_ids2 = self.get_input_ids(caption, self.tokenizers[1])
            else:
                input_ids1 = None
                input_ids2 = None

            captions.append(caption)
            images.append(image)
            input_ids1_list.append(input_ids1)
            input_ids2_list.append(input_ids2)
            absolute_paths.append(image_info.absolute_path)
            resized_sizes.append(image_info.resized_size)

        example = {}

        if images[0] is None:
            images = None
        example["images"] = images

        example["captions"] = captions
        example["input_ids1_list"] = input_ids1_list
        example["input_ids2_list"] = input_ids2_list
        example["absolute_paths"] = absolute_paths
        example["resized_sizes"] = resized_sizes
        example["flip_aug"] = flip_aug
        example["alpha_mask"] = alpha_mask
        example["random_crop"] = random_crop
        example["bucket_reso"] = bucket_reso
        return example


class DreamBoothDataset(BaseDataset):
    IMAGE_INFO_CACHE_FILE = "metadata_cache.json"

    def __init__(
        self,
        subsets: Sequence[DreamBoothSubset],
        batch_size: int,
        resolution,
        network_multiplier: float,
        enable_bucket: bool,
        min_bucket_reso: int,
        max_bucket_reso: int,
        bucket_reso_steps: int,
        bucket_no_upscale: bool,
        prior_loss_weight: float,
        debug_dataset: bool,
    ) -> None:
        super().__init__(resolution, network_multiplier, debug_dataset)

        assert resolution is not None, f"resolution is required / resolution（解像度）指定は必須です"

        self.batch_size = batch_size
        self.size = min(self.width, self.height)  # 短いほう
        self.prior_loss_weight = prior_loss_weight
        self.latents_cache = None

        self.enable_bucket = enable_bucket
        if self.enable_bucket:
            assert (
                min(resolution) >= min_bucket_reso
            ), f"min_bucket_reso must be equal or less than resolution / min_bucket_resoは最小解像度より大きくできません。解像度を大きくするかmin_bucket_resoを小さくしてください"
            assert (
                max(resolution) <= max_bucket_reso
            ), f"max_bucket_reso must be equal or greater than resolution / max_bucket_resoは最大解像度より小さくできません。解像度を小さくするかmin_bucket_resoを大きくしてください"
            self.min_bucket_reso = min_bucket_reso
            self.max_bucket_reso = max_bucket_reso
            self.bucket_reso_steps = bucket_reso_steps
            self.bucket_no_upscale = bucket_no_upscale
        else:
            self.min_bucket_reso = None
            self.max_bucket_reso = None
            self.bucket_reso_steps = None  # この情報は使われない
            self.bucket_no_upscale = False

        def read_caption(img_path, caption_extension, enable_wildcard):
            # captionの候補ファイル名を作る
            base_name = os.path.splitext(img_path)[0]
            base_name_face_det = base_name
            tokens = base_name.split("_")
            if len(tokens) >= 5:
                base_name_face_det = "_".join(tokens[:-4])
            cap_paths = [base_name + caption_extension, base_name_face_det + caption_extension]

            caption = None
            for cap_path in cap_paths:
                if os.path.isfile(cap_path):
                    with open(cap_path, "rt", encoding="utf-8") as f:
                        try:
                            lines = f.readlines()
                        except UnicodeDecodeError as e:
                            logger.error(f"illegal char in file (not UTF-8) / ファイルにUTF-8以外の文字があります: {cap_path}")
                            raise e
                        assert len(lines) > 0, f"caption file is empty / キャプションファイルが空です: {cap_path}"
                        if enable_wildcard:
                            caption = "\n".join([line.strip() for line in lines if line.strip() != ""])  # 空行を除く、改行で連結
                        else:
                            caption = lines[0].strip()
                    break
            return caption

        def load_dreambooth_dir(subset: DreamBoothSubset):
            if not os.path.isdir(subset.image_dir):
                logger.warning(f"not directory: {subset.image_dir}")
                return [], [], []

            info_cache_file = os.path.join(subset.image_dir, self.IMAGE_INFO_CACHE_FILE)
            use_cached_info_for_subset = subset.cache_info
            if use_cached_info_for_subset:
                logger.info(
                    f"using cached image info for this subset / このサブセットで、キャッシュされた画像情報を使います: {info_cache_file}"
                )
                if not os.path.isfile(info_cache_file):
                    logger.warning(
                        f"image info file not found. You can ignore this warning if this is the first time to use this subset"
                        + " / キャッシュファイルが見つかりませんでした。初回実行時はこの警告を無視してください: {metadata_file}"
                    )
                    use_cached_info_for_subset = False

            if use_cached_info_for_subset:
                # json: {`img_path`:{"caption": "caption...", "resolution": [width, height]}, ...}
                with open(info_cache_file, "r", encoding="utf-8") as f:
                    metas = json.load(f)
                img_paths = list(metas.keys())
                sizes = [meta["resolution"] for meta in metas.values()]

                # we may need to check image size and existence of image files, but it takes time, so user should check it before training
            else:
                img_paths = glob_images(subset.image_dir, "*")
                sizes = [None] * len(img_paths)

                # new caching: get image size from cache files
                strategy = LatentsCachingStrategy.get_strategy()
                if strategy is not None:
                    logger.info("get image size from name of cache files")
                    size_set_count = 0
                    for i, img_path in enumerate(tqdm(img_paths)):
                        w, h = strategy.get_image_size_from_disk_cache_path(img_path)
                        if w is not None and h is not None:
                            sizes[i] = [w, h]
                            size_set_count += 1
                    logger.info(f"set image size from cache files: {size_set_count}/{len(img_paths)}")

            logger.info(f"found directory {subset.image_dir} contains {len(img_paths)} image files")

            if use_cached_info_for_subset:
                captions = [meta["caption"] for meta in metas.values()]
                missing_captions = [img_path for img_path, caption in zip(img_paths, captions) if caption is None or caption == ""]
            else:
                # 画像ファイルごとにプロンプトを読み込み、もしあればそちらを使う
                captions = []
                missing_captions = []
                for img_path in img_paths:
                    cap_for_img = read_caption(img_path, subset.caption_extension, subset.enable_wildcard)
                    if cap_for_img is None and subset.class_tokens is None:
                        logger.warning(
                            f"neither caption file nor class tokens are found. use empty caption for {img_path} / キャプションファイルもclass tokenも見つかりませんでした。空のキャプションを使用します: {img_path}"
                        )
                        captions.append("")
                        missing_captions.append(img_path)
                    else:
                        if cap_for_img is None:
                            captions.append(subset.class_tokens)
                            missing_captions.append(img_path)
                        else:
                            captions.append(cap_for_img)

            self.set_tag_frequency(os.path.basename(subset.image_dir), captions)  # タグ頻度を記録

            if missing_captions:
                number_of_missing_captions = len(missing_captions)
                number_of_missing_captions_to_show = 5
                remaining_missing_captions = number_of_missing_captions - number_of_missing_captions_to_show

                logger.warning(
                    f"No caption file found for {number_of_missing_captions} images. Training will continue without captions for these images. If class token exists, it will be used. / {number_of_missing_captions}枚の画像にキャプションファイルが見つかりませんでした。これらの画像についてはキャプションなしで学習を続行します。class tokenが存在する場合はそれを使います。"
                )
                for i, missing_caption in enumerate(missing_captions):
                    if i >= number_of_missing_captions_to_show:
                        logger.warning(missing_caption + f"... and {remaining_missing_captions} more")
                        break
                    logger.warning(missing_caption)

            if not use_cached_info_for_subset and subset.cache_info:
                logger.info(f"cache image info for / 画像情報をキャッシュします : {info_cache_file}")
                sizes = [self.get_image_size(img_path) for img_path in tqdm(img_paths, desc="get image size")]
                matas = {}
                for img_path, caption, size in zip(img_paths, captions, sizes):
                    matas[img_path] = {"caption": caption, "resolution": list(size)}
                with open(info_cache_file, "w", encoding="utf-8") as f:
                    json.dump(matas, f, ensure_ascii=False, indent=2)
                logger.info(f"cache image info done for / 画像情報を出力しました : {info_cache_file}")

            # if sizes are not set, image size will be read in make_buckets
            return img_paths, captions, sizes

        logger.info("prepare images.")
        num_train_images = 0
        num_reg_images = 0
        reg_infos: List[Tuple[ImageInfo, DreamBoothSubset]] = []
        for subset in subsets:
            if subset.num_repeats < 1:
                logger.warning(
                    f"ignore subset with image_dir='{subset.image_dir}': num_repeats is less than 1 / num_repeatsが1を下回っているためサブセットを無視します: {subset.num_repeats}"
                )
                continue

            if subset in self.subsets:
                logger.warning(
                    f"ignore duplicated subset with image_dir='{subset.image_dir}': use the first one / 既にサブセットが登録されているため、重複した後発のサブセットを無視します"
                )
                continue

            img_paths, captions, sizes = load_dreambooth_dir(subset)
            if len(img_paths) < 1:
                logger.warning(
                    f"ignore subset with image_dir='{subset.image_dir}': no images found / 画像が見つからないためサブセットを無視します"
                )
                continue

            if subset.is_reg:
                num_reg_images += subset.num_repeats * len(img_paths)
            else:
                num_train_images += subset.num_repeats * len(img_paths)

            for img_path, caption, size in zip(img_paths, captions, sizes):
                info = ImageInfo(img_path, subset.num_repeats, caption, subset.is_reg, img_path)
                if size is not None:
                    info.image_size = size
                if subset.is_reg:
                    reg_infos.append((info, subset))
                else:
                    self.register_image(info, subset)

            subset.img_count = len(img_paths)
            self.subsets.append(subset)

        logger.info(f"{num_train_images} train images with repeating.")
        self.num_train_images = num_train_images

        logger.info(f"{num_reg_images} reg images.")
        if num_train_images < num_reg_images:
            logger.warning("some of reg images are not used / 正則化画像の数が多いので、一部使用されない正則化画像があります")

        if num_reg_images == 0:
            logger.warning("no regularization images / 正則化画像が見つかりませんでした")
        else:
            # num_repeatsを計算する：どうせ大した数ではないのでループで処理する
            n = 0
            first_loop = True
            while n < num_train_images:
                for info, subset in reg_infos:
                    if first_loop:
                        self.register_image(info, subset)
                        n += info.num_repeats
                    else:
                        info.num_repeats += 1  # rewrite registered info
                        n += 1
                    if n >= num_train_images:
                        break
                first_loop = False

        self.num_reg_images = num_reg_images


class FineTuningDataset(BaseDataset):
    def __init__(
        self,
        subsets: Sequence[FineTuningSubset],
        batch_size: int,
        resolution,
        network_multiplier: float,
        enable_bucket: bool,
        min_bucket_reso: int,
        max_bucket_reso: int,
        bucket_reso_steps: int,
        bucket_no_upscale: bool,
        debug_dataset: bool,
    ) -> None:
        super().__init__(resolution, network_multiplier, debug_dataset)

        self.batch_size = batch_size

        self.num_train_images = 0
        self.num_reg_images = 0

        for subset in subsets:
            if subset.num_repeats < 1:
                logger.warning(
                    f"ignore subset with metadata_file='{subset.metadata_file}': num_repeats is less than 1 / num_repeatsが1を下回っているためサブセットを無視します: {subset.num_repeats}"
                )
                continue

            if subset in self.subsets:
                logger.warning(
                    f"ignore duplicated subset with metadata_file='{subset.metadata_file}': use the first one / 既にサブセットが登録されているため、重複した後発のサブセットを無視します"
                )
                continue

            # メタデータを読み込む
            if os.path.exists(subset.metadata_file):
                logger.info(f"loading existing metadata: {subset.metadata_file}")
                with open(subset.metadata_file, "rt", encoding="utf-8") as f:
                    metadata = json.load(f)
            else:
                raise ValueError(f"no metadata / メタデータファイルがありません: {subset.metadata_file}")

            if len(metadata) < 1:
                logger.warning(
                    f"ignore subset with '{subset.metadata_file}': no image entries found / 画像に関するデータが見つからないためサブセットを無視します"
                )
                continue

            tags_list = []
            for image_key, img_md in metadata.items():
                # path情報を作る
                abs_path = None

                # まず画像を優先して探す
                if os.path.exists(image_key):
                    abs_path = image_key
                else:
                    # わりといい加減だがいい方法が思いつかん
                    paths = glob_images(subset.image_dir, image_key)
                    if len(paths) > 0:
                        abs_path = paths[0]

                # なければnpzを探す
                if abs_path is None:
                    if os.path.exists(os.path.splitext(image_key)[0] + ".npz"):
                        abs_path = os.path.splitext(image_key)[0] + ".npz"
                    else:
                        npz_path = os.path.join(subset.image_dir, image_key + ".npz")
                        if os.path.exists(npz_path):
                            abs_path = npz_path

                assert abs_path is not None, f"no image / 画像がありません: {image_key}"

                caption = img_md.get("caption")
                tags = img_md.get("tags")
                if caption is None:
                    caption = tags  # could be multiline
                    tags = None

                if subset.enable_wildcard:
                    # tags must be single line
                    if tags is not None:
                        tags = tags.replace("\n", subset.caption_separator)

                    # add tags to each line of caption
                    if caption is not None and tags is not None:
                        caption = "\n".join(
                            [f"{line}{subset.caption_separator}{tags}" for line in caption.split("\n") if line.strip() != ""]
                        )
                else:
                    # use as is
                    if tags is not None and len(tags) > 0:
                        caption = caption + subset.caption_separator + tags
                        tags_list.append(tags)

                if caption is None:
                    caption = ""

                image_info = ImageInfo(image_key, subset.num_repeats, caption, False, abs_path)
                image_info.image_size = img_md.get("train_resolution")

                if not subset.color_aug and not subset.random_crop:
                    # if npz exists, use them
                    image_info.latents_npz, image_info.latents_npz_flipped = self.image_key_to_npz_file(subset, image_key)

                self.register_image(image_info, subset)

            self.num_train_images += len(metadata) * subset.num_repeats

            # TODO do not record tag freq when no tag
            self.set_tag_frequency(os.path.basename(subset.metadata_file), tags_list)
            subset.img_count = len(metadata)
            self.subsets.append(subset)

        # check existence of all npz files
        use_npz_latents = all([not (subset.color_aug or subset.random_crop) for subset in self.subsets])
        if use_npz_latents:
            flip_aug_in_subset = False
            npz_any = False
            npz_all = True

            for image_info in self.image_data.values():
                subset = self.image_to_subset[image_info.image_key]

                has_npz = image_info.latents_npz is not None
                npz_any = npz_any or has_npz

                if subset.flip_aug:
                    has_npz = has_npz and image_info.latents_npz_flipped is not None
                    flip_aug_in_subset = True
                npz_all = npz_all and has_npz

                if npz_any and not npz_all:
                    break

            if not npz_any:
                use_npz_latents = False
                logger.warning(f"npz file does not exist. ignore npz files / npzファイルが見つからないためnpzファイルを無視します")
            elif not npz_all:
                use_npz_latents = False
                logger.warning(
                    f"some of npz file does not exist. ignore npz files / いくつかのnpzファイルが見つからないためnpzファイルを無視します"
                )
                if flip_aug_in_subset:
                    logger.warning("maybe no flipped files / 反転されたnpzファイルがないのかもしれません")
        # else:
        #   logger.info("npz files are not used with color_aug and/or random_crop / color_augまたはrandom_cropが指定されているためnpzファイルは使用されません")

        # check min/max bucket size
        sizes = set()
        resos = set()
        for image_info in self.image_data.values():
            if image_info.image_size is None:
                sizes = None  # not calculated
                break
            sizes.add(image_info.image_size[0])
            sizes.add(image_info.image_size[1])
            resos.add(tuple(image_info.image_size))

        if sizes is None:
            if use_npz_latents:
                use_npz_latents = False
                logger.warning(
                    f"npz files exist, but no bucket info in metadata. ignore npz files / メタデータにbucket情報がないためnpzファイルを無視します"
                )

            assert (
                resolution is not None
            ), "if metadata doesn't have bucket info, resolution is required / メタデータにbucket情報がない場合はresolutionを指定してください"

            self.enable_bucket = enable_bucket
            if self.enable_bucket:
                self.min_bucket_reso = min_bucket_reso
                self.max_bucket_reso = max_bucket_reso
                self.bucket_reso_steps = bucket_reso_steps
                self.bucket_no_upscale = bucket_no_upscale
        else:
            if not enable_bucket:
                logger.info("metadata has bucket info, enable bucketing / メタデータにbucket情報があるためbucketを有効にします")
            logger.info("using bucket info in metadata / メタデータ内のbucket情報を使います")
            self.enable_bucket = True

            assert (
                not bucket_no_upscale
            ), "if metadata has bucket info, bucket reso is precalculated, so bucket_no_upscale cannot be used / メタデータ内にbucket情報がある場合はbucketの解像度は計算済みのため、bucket_no_upscaleは使えません"

            # bucket情報を初期化しておく、make_bucketsで再作成しない
            self.bucket_manager = BucketManager(False, None, None, None, None)
            self.bucket_manager.set_predefined_resos(resos)

        # npz情報をきれいにしておく
        if not use_npz_latents:
            for image_info in self.image_data.values():
                image_info.latents_npz = image_info.latents_npz_flipped = None

    def image_key_to_npz_file(self, subset: FineTuningSubset, image_key):
        base_name = os.path.splitext(image_key)[0]
        npz_file_norm = base_name + ".npz"

        if os.path.exists(npz_file_norm):
            # image_key is full path
            npz_file_flip = base_name + "_flip.npz"
            if not os.path.exists(npz_file_flip):
                npz_file_flip = None
            return npz_file_norm, npz_file_flip

        # if not full path, check image_dir. if image_dir is None, return None
        if subset.image_dir is None:
            return None, None

        # image_key is relative path
        npz_file_norm = os.path.join(subset.image_dir, image_key + ".npz")
        npz_file_flip = os.path.join(subset.image_dir, image_key + "_flip.npz")

        if not os.path.exists(npz_file_norm):
            npz_file_norm = None
            npz_file_flip = None
        elif not os.path.exists(npz_file_flip):
            npz_file_flip = None

        return npz_file_norm, npz_file_flip


class ControlNetDataset(BaseDataset):
    def __init__(
        self,
        subsets: Sequence[ControlNetSubset],
        batch_size: int,
        resolution,
        network_multiplier: float,
        enable_bucket: bool,
        min_bucket_reso: int,
        max_bucket_reso: int,
        bucket_reso_steps: int,
        bucket_no_upscale: bool,
        debug_dataset: float,
    ) -> None:
        super().__init__(resolution, network_multiplier, debug_dataset)

        db_subsets = []
        for subset in subsets:
            assert (
                not subset.random_crop
            ), "random_crop is not supported in ControlNetDataset / random_cropはControlNetDatasetではサポートされていません"
            db_subset = DreamBoothSubset(
                subset.image_dir,
                False,
                None,
                subset.caption_extension,
                subset.cache_info,
                False,
                subset.num_repeats,
                subset.shuffle_caption,
                subset.caption_separator,
                subset.keep_tokens,
                subset.keep_tokens_separator,
                subset.secondary_separator,
                subset.enable_wildcard,
                subset.color_aug,
                subset.flip_aug,
                subset.face_crop_aug_range,
                subset.random_crop,
                subset.caption_dropout_rate,
                subset.caption_dropout_every_n_epochs,
                subset.caption_tag_dropout_rate,
                subset.caption_prefix,
                subset.caption_suffix,
                subset.token_warmup_min,
                subset.token_warmup_step,
            )
            db_subsets.append(db_subset)

        self.dreambooth_dataset_delegate = DreamBoothDataset(
            db_subsets,
            batch_size,
            resolution,
            network_multiplier,
            enable_bucket,
            min_bucket_reso,
            max_bucket_reso,
            bucket_reso_steps,
            bucket_no_upscale,
            1.0,
            debug_dataset,
        )

        # config_util等から参照される値をいれておく（若干微妙なのでなんとかしたい）
        self.image_data = self.dreambooth_dataset_delegate.image_data
        self.batch_size = batch_size
        self.num_train_images = self.dreambooth_dataset_delegate.num_train_images
        self.num_reg_images = self.dreambooth_dataset_delegate.num_reg_images

        # assert all conditioning data exists
        missing_imgs = []
        cond_imgs_with_pair = set()
        for image_key, info in self.dreambooth_dataset_delegate.image_data.items():
            db_subset = self.dreambooth_dataset_delegate.image_to_subset[image_key]
            subset = None
            for s in subsets:
                if s.image_dir == db_subset.image_dir:
                    subset = s
                    break
            assert subset is not None, "internal error: subset not found"

            if not os.path.isdir(subset.conditioning_data_dir):
                logger.warning(f"not directory: {subset.conditioning_data_dir}")
                continue

            img_basename = os.path.splitext(os.path.basename(info.absolute_path))[0]
            ctrl_img_path = glob_images(subset.conditioning_data_dir, img_basename)
            if len(ctrl_img_path) < 1:
                missing_imgs.append(img_basename)
                continue
            ctrl_img_path = ctrl_img_path[0]
            ctrl_img_path = os.path.abspath(ctrl_img_path)  # normalize path

            info.cond_img_path = ctrl_img_path
            cond_imgs_with_pair.add(os.path.splitext(ctrl_img_path)[0])  # remove extension because Windows is case insensitive

        extra_imgs = []
        for subset in subsets:
            conditioning_img_paths = glob_images(subset.conditioning_data_dir, "*")
            conditioning_img_paths = [os.path.abspath(p) for p in conditioning_img_paths]  # normalize path
            extra_imgs.extend([p for p in conditioning_img_paths if os.path.splitext(p)[0] not in cond_imgs_with_pair])

        assert (
            len(missing_imgs) == 0
        ), f"missing conditioning data for {len(missing_imgs)} images / 制御用画像が見つかりませんでした: {missing_imgs}"
        assert (
            len(extra_imgs) == 0
        ), f"extra conditioning data for {len(extra_imgs)} images / 余分な制御用画像があります: {extra_imgs}"

        self.conditioning_image_transforms = IMAGE_TRANSFORMS

    def set_current_strategies(self):
        return self.dreambooth_dataset_delegate.set_current_strategies()

    def make_buckets(self):
        self.dreambooth_dataset_delegate.make_buckets()
        self.bucket_manager = self.dreambooth_dataset_delegate.bucket_manager
        self.buckets_indices = self.dreambooth_dataset_delegate.buckets_indices

    def cache_latents(self, vae, vae_batch_size=1, cache_to_disk=False, is_main_process=True):
        return self.dreambooth_dataset_delegate.cache_latents(vae, vae_batch_size, cache_to_disk, is_main_process)

    def new_cache_latents(self, model: Any, is_main_process: bool):
        return self.dreambooth_dataset_delegate.new_cache_latents(model, is_main_process)

    def new_cache_text_encoder_outputs(self, models: List[Any], is_main_process: bool):
        return self.dreambooth_dataset_delegate.new_cache_text_encoder_outputs(models, is_main_process)

    def __len__(self):
        return self.dreambooth_dataset_delegate.__len__()

    def __getitem__(self, index):
        example = self.dreambooth_dataset_delegate[index]

        bucket = self.dreambooth_dataset_delegate.bucket_manager.buckets[
            self.dreambooth_dataset_delegate.buckets_indices[index].bucket_index
        ]
        bucket_batch_size = self.dreambooth_dataset_delegate.buckets_indices[index].bucket_batch_size
        image_index = self.dreambooth_dataset_delegate.buckets_indices[index].batch_index * bucket_batch_size

        conditioning_images = []

        for i, image_key in enumerate(bucket[image_index : image_index + bucket_batch_size]):
            image_info = self.dreambooth_dataset_delegate.image_data[image_key]

            target_size_hw = example["target_sizes_hw"][i]
            original_size_hw = example["original_sizes_hw"][i]
            crop_top_left = example["crop_top_lefts"][i]
            flipped = example["flippeds"][i]
            cond_img = load_image(image_info.cond_img_path)

            if self.dreambooth_dataset_delegate.enable_bucket:
                assert (
                    cond_img.shape[0] == original_size_hw[0] and cond_img.shape[1] == original_size_hw[1]
                ), f"size of conditioning image is not match / 画像サイズが合いません: {image_info.absolute_path}"
                cond_img = cv2.resize(
                    cond_img, image_info.resized_size, interpolation=cv2.INTER_AREA
                )  # INTER_AREAでやりたいのでcv2でリサイズ

                # TODO support random crop
                # 現在サポートしているcropはrandomではなく中央のみ
                h, w = target_size_hw
                ct = (cond_img.shape[0] - h) // 2
                cl = (cond_img.shape[1] - w) // 2
                cond_img = cond_img[ct : ct + h, cl : cl + w]
            else:
                # assert (
                #     cond_img.shape[0] == self.height and cond_img.shape[1] == self.width
                # ), f"image size is small / 画像サイズが小さいようです: {image_info.absolute_path}"
                # resize to target
                if cond_img.shape[0] != target_size_hw[0] or cond_img.shape[1] != target_size_hw[1]:
                    cond_img = pil_resize(cond_img, (int(target_size_hw[1]), int(target_size_hw[0])))

            if flipped:
                cond_img = cond_img[:, ::-1, :].copy()  # copy to avoid negative stride

            cond_img = self.conditioning_image_transforms(cond_img)
            conditioning_images.append(cond_img)

        example["conditioning_images"] = torch.stack(conditioning_images).to(memory_format=torch.contiguous_format).float()

        return example


# behave as Dataset mock
class DatasetGroup(torch.utils.data.ConcatDataset):
    def __init__(self, datasets: Sequence[Union[DreamBoothDataset, FineTuningDataset]]):
        self.datasets: List[Union[DreamBoothDataset, FineTuningDataset]]

        super().__init__(datasets)

        self.image_data = {}
        self.num_train_images = 0
        self.num_reg_images = 0

        # simply concat together
        # TODO: handling image_data key duplication among dataset
        #   In practical, this is not the big issue because image_data is accessed from outside of dataset only for debug_dataset.
        for dataset in datasets:
            self.image_data.update(dataset.image_data)
            self.num_train_images += dataset.num_train_images
            self.num_reg_images += dataset.num_reg_images

    def add_replacement(self, str_from, str_to):
        for dataset in self.datasets:
            dataset.add_replacement(str_from, str_to)

    # def make_buckets(self):
    #   for dataset in self.datasets:
    #     dataset.make_buckets()

    def set_text_encoder_output_caching_strategy(self, strategy: TextEncoderOutputsCachingStrategy):
        """
        DataLoader is run in multiple processes, so we need to set the strategy manually.
        """
        for dataset in self.datasets:
            dataset.set_text_encoder_output_caching_strategy(strategy)

    def enable_XTI(self, *args, **kwargs):
        for dataset in self.datasets:
            dataset.enable_XTI(*args, **kwargs)

    def cache_latents(self, vae, vae_batch_size=1, cache_to_disk=False, is_main_process=True, file_suffix=".npz"):
        for i, dataset in enumerate(self.datasets):
            logger.info(f"[Dataset {i}]")
            dataset.cache_latents(vae, vae_batch_size, cache_to_disk, is_main_process, file_suffix)

    def new_cache_latents(self, model: Any, is_main_process: bool):
        for i, dataset in enumerate(self.datasets):
            logger.info(f"[Dataset {i}]")
            dataset.new_cache_latents(model, is_main_process)

    def cache_text_encoder_outputs(
        self, tokenizers, text_encoders, device, weight_dtype, cache_to_disk=False, is_main_process=True
    ):
        for i, dataset in enumerate(self.datasets):
            logger.info(f"[Dataset {i}]")
            dataset.cache_text_encoder_outputs(tokenizers, text_encoders, device, weight_dtype, cache_to_disk, is_main_process)

    def cache_text_encoder_outputs_sd3(
        self, tokenizer, text_encoders, device, output_dtype, te_dtypes, cache_to_disk=False, is_main_process=True, batch_size=None
    ):
        for i, dataset in enumerate(self.datasets):
            logger.info(f"[Dataset {i}]")
            dataset.cache_text_encoder_outputs_sd3(
                tokenizer, text_encoders, device, output_dtype, te_dtypes, cache_to_disk, is_main_process, batch_size
            )

    def new_cache_text_encoder_outputs(self, models: List[Any], is_main_process: bool):
        for i, dataset in enumerate(self.datasets):
            logger.info(f"[Dataset {i}]")
            dataset.new_cache_text_encoder_outputs(models, is_main_process)

    def set_caching_mode(self, caching_mode):
        for dataset in self.datasets:
            dataset.set_caching_mode(caching_mode)

    def verify_bucket_reso_steps(self, min_steps: int):
        for dataset in self.datasets:
            dataset.verify_bucket_reso_steps(min_steps)

    def is_latent_cacheable(self) -> bool:
        return all([dataset.is_latent_cacheable() for dataset in self.datasets])

    def is_text_encoder_output_cacheable(self) -> bool:
        return all([dataset.is_text_encoder_output_cacheable() for dataset in self.datasets])

    def set_current_strategies(self):
        for dataset in self.datasets:
            dataset.set_current_strategies()

    def set_current_epoch(self, epoch):
        for dataset in self.datasets:
            dataset.set_current_epoch(epoch)

    def set_current_step(self, step):
        for dataset in self.datasets:
            dataset.set_current_step(step)

    def set_max_train_steps(self, max_train_steps):
        for dataset in self.datasets:
            dataset.set_max_train_steps(max_train_steps)

    def disable_token_padding(self):
        for dataset in self.datasets:
            dataset.disable_token_padding()


def is_disk_cached_latents_is_expected(reso, npz_path: str, flip_aug: bool, alpha_mask: bool):
    expected_latents_size = (reso[1] // 8, reso[0] // 8)  # bucket_resoはWxHなので注意

    if not os.path.exists(npz_path):
        return False

    try:
        npz = np.load(npz_path)
        if "latents" not in npz or "original_size" not in npz or "crop_ltrb" not in npz:  # old ver?
            return False
        if npz["latents"].shape[1:3] != expected_latents_size:
            return False

        if flip_aug:
            if "latents_flipped" not in npz:
                return False
            if npz["latents_flipped"].shape[1:3] != expected_latents_size:
                return False

        if alpha_mask:
            if "alpha_mask" not in npz:
                return False
            if (npz["alpha_mask"].shape[1], npz["alpha_mask"].shape[0]) != reso:  # HxW => WxH != reso
                return False
        else:
            if "alpha_mask" in npz:
                return False
    except Exception as e:
        logger.error(f"Error loading file: {npz_path}")
        raise e

    return True


# 戻り値は、latents_tensor, (original_size width, original_size height), (crop left, crop top)
# TODO update to use CachingStrategy
# def load_latents_from_disk(
#     npz_path,
# ) -> Tuple[Optional[np.ndarray], Optional[List[int]], Optional[List[int]], Optional[np.ndarray], Optional[np.ndarray]]:
#     npz = np.load(npz_path)
#     if "latents" not in npz:
#         raise ValueError(f"error: npz is old format. please re-generate {npz_path}")

#     latents = npz["latents"]
#     original_size = npz["original_size"].tolist()
#     crop_ltrb = npz["crop_ltrb"].tolist()
#     flipped_latents = npz["latents_flipped"] if "latents_flipped" in npz else None
#     alpha_mask = npz["alpha_mask"] if "alpha_mask" in npz else None
#     return latents, original_size, crop_ltrb, flipped_latents, alpha_mask


# def save_latents_to_disk(npz_path, latents_tensor, original_size, crop_ltrb, flipped_latents_tensor=None, alpha_mask=None):
#     kwargs = {}
#     if flipped_latents_tensor is not None:
#         kwargs["latents_flipped"] = flipped_latents_tensor.float().cpu().numpy()
#     if alpha_mask is not None:
#         kwargs["alpha_mask"] = alpha_mask.float().cpu().numpy()
#     np.savez(
#         npz_path,
#         latents=latents_tensor.float().cpu().numpy(),
#         original_size=np.array(original_size),
#         crop_ltrb=np.array(crop_ltrb),
#         **kwargs,
#     )


def debug_dataset(train_dataset, show_input_ids=False):
    logger.info(f"Total dataset length (steps) / データセットの長さ（ステップ数）: {len(train_dataset)}")
    logger.info(
        "`S` for next step, `E` for next epoch no. , Escape for exit. / Sキーで次のステップ、Eキーで次のエポック、Escキーで中断、終了します"
    )

    epoch = 1
    while True:
        logger.info(f"")
        logger.info(f"epoch: {epoch}")

        steps = (epoch - 1) * len(train_dataset) + 1
        indices = list(range(len(train_dataset)))
        random.shuffle(indices)

        k = 0
        for i, idx in enumerate(indices):
            train_dataset.set_current_epoch(epoch)
            train_dataset.set_current_step(steps)
            logger.info(f"steps: {steps} ({i + 1}/{len(train_dataset)})")

            example = train_dataset[idx]
            if example["latents"] is not None:
                logger.info(f"sample has latents from npz file: {example['latents'].size()}")
            for j, (ik, cap, lw, orgsz, crptl, trgsz, flpdz) in enumerate(
                zip(
                    example["image_keys"],
                    example["captions"],
                    example["loss_weights"],
                    # example["input_ids"],
                    example["original_sizes_hw"],
                    example["crop_top_lefts"],
                    example["target_sizes_hw"],
                    example["flippeds"],
                )
            ):
                logger.info(
                    f'{ik}, size: {train_dataset.image_data[ik].image_size}, loss weight: {lw}, caption: "{cap}", original size: {orgsz}, crop top left: {crptl}, target size: {trgsz}, flipped: {flpdz}'
                )
                if "network_multipliers" in example:
                    print(f"network multiplier: {example['network_multipliers'][j]}")

                # if show_input_ids:
                #     logger.info(f"input ids: {iid}")
                #     if "input_ids2" in example:
                #         logger.info(f"input ids2: {example['input_ids2'][j]}")
                if example["images"] is not None:
                    im = example["images"][j]
                    logger.info(f"image size: {im.size()}")
                    im = ((im.numpy() + 1.0) * 127.5).astype(np.uint8)
                    im = np.transpose(im, (1, 2, 0))  # c,H,W -> H,W,c
                    im = im[:, :, ::-1]  # RGB -> BGR (OpenCV)

                    if "conditioning_images" in example:
                        cond_img = example["conditioning_images"][j]
                        logger.info(f"conditioning image size: {cond_img.size()}")
                        cond_img = ((cond_img.numpy() + 1.0) * 127.5).astype(np.uint8)
                        cond_img = np.transpose(cond_img, (1, 2, 0))
                        cond_img = cond_img[:, :, ::-1]
                        if os.name == "nt":
                            cv2.imshow("cond_img", cond_img)

                    if "alpha_masks" in example and example["alpha_masks"] is not None:
                        alpha_mask = example["alpha_masks"][j]
                        logger.info(f"alpha mask size: {alpha_mask.size()}")
                        alpha_mask = (alpha_mask.numpy() * 255.0).astype(np.uint8)
                        if os.name == "nt":
                            cv2.imshow("alpha_mask", alpha_mask)

                    if os.name == "nt":  # only windows
                        cv2.imshow("img", im)
                        k = cv2.waitKey()
                        cv2.destroyAllWindows()
                    if k == 27 or k == ord("s") or k == ord("e"):
                        break
            steps += 1

            if k == ord("e"):
                break
            if k == 27 or (example["images"] is None and i >= 8):
                k = 27
                break
        if k == 27:
            break

        epoch += 1


def glob_images(directory, base="*"):
    img_paths = []
    for ext in IMAGE_EXTENSIONS:
        if base == "*":
            img_paths.extend(glob.glob(os.path.join(glob.escape(directory), base + ext)))
        else:
            img_paths.extend(glob.glob(glob.escape(os.path.join(directory, base + ext))))
    img_paths = list(set(img_paths))  # 重複を排除
    img_paths.sort()
    return img_paths


def glob_images_pathlib(dir_path, recursive):
    image_paths = []
    if recursive:
        for ext in IMAGE_EXTENSIONS:
            image_paths += list(dir_path.rglob("*" + ext))
    else:
        for ext in IMAGE_EXTENSIONS:
            image_paths += list(dir_path.glob("*" + ext))
    image_paths = list(set(image_paths))  # 重複を排除
    image_paths.sort()
    return image_paths


class MinimalDataset(BaseDataset):
    def __init__(self, resolution, network_multiplier, debug_dataset=False):
        super().__init__(resolution, network_multiplier, debug_dataset)

        self.num_train_images = 0  # update in subclass
        self.num_reg_images = 0  # update in subclass
        self.datasets = [self]
        self.batch_size = 1  # update in subclass

        self.subsets = [self]
        self.num_repeats = 1  # update in subclass if needed
        self.img_count = 1  # update in subclass if needed
        self.bucket_info = {}
        self.is_reg = False
        self.image_dir = "dummy"  # for metadata

    def verify_bucket_reso_steps(self, min_steps: int):
        pass

    def is_latent_cacheable(self) -> bool:
        return False

    def __len__(self):
        raise NotImplementedError

    # override to avoid shuffling buckets
    def set_current_epoch(self, epoch):
        self.current_epoch = epoch

    def __getitem__(self, idx):
        r"""
        The subclass may have image_data for debug_dataset, which is a dict of ImageInfo objects.

        Returns: example like this:

            for i in range(batch_size):
                image_key = ...  # whatever hashable
                image_keys.append(image_key)

                image = ...  # PIL Image
                img_tensor = self.image_transforms(img)
                images.append(img_tensor)

                caption = ...  # str
                input_ids = self.get_input_ids(caption)
                input_ids_list.append(input_ids)

                captions.append(caption)

            images = torch.stack(images, dim=0)
            input_ids_list = torch.stack(input_ids_list, dim=0)
            example = {
                "images": images,
                "input_ids": input_ids_list,
                "captions": captions,   # for debug_dataset
                "latents": None,
                "image_keys": image_keys,   # for debug_dataset
                "loss_weights": torch.ones(batch_size, dtype=torch.float32),
            }
            return example
        """
        raise NotImplementedError


def load_arbitrary_dataset(args, tokenizer=None) -> MinimalDataset:
    module = ".".join(args.dataset_class.split(".")[:-1])
    dataset_class = args.dataset_class.split(".")[-1]
    module = importlib.import_module(module)
    dataset_class = getattr(module, dataset_class)
    train_dataset_group: MinimalDataset = dataset_class(tokenizer, args.max_token_length, args.resolution, args.debug_dataset)
    return train_dataset_group


def load_image(image_path, alpha=False):
    try:
        with Image.open(image_path) as image:
            if alpha:
                if not image.mode == "RGBA":
                    image = image.convert("RGBA")
            else:
                if not image.mode == "RGB":
                    image = image.convert("RGB")
            img = np.array(image, np.uint8)
            return img
    except (IOError, OSError) as e:
        logger.error(f"Error loading file: {image_path}")
        raise e


# 画像を読み込む。戻り値はnumpy.ndarray,(original width, original height),(crop left, crop top, crop right, crop bottom)
def trim_and_resize_if_required(
    random_crop: bool, image: np.ndarray, reso, resized_size: Tuple[int, int]
) -> Tuple[np.ndarray, Tuple[int, int], Tuple[int, int, int, int]]:
    image_height, image_width = image.shape[0:2]
    original_size = (image_width, image_height)  # size before resize

    if image_width != resized_size[0] or image_height != resized_size[1]:
        # リサイズする
        if image_width > resized_size[0] and image_height > resized_size[1]:
            image = cv2.resize(image, resized_size, interpolation=cv2.INTER_AREA)  # INTER_AREAでやりたいのでcv2でリサイズ
        else:
            image = pil_resize(image, resized_size)

    image_height, image_width = image.shape[0:2]

    if image_width > reso[0]:
        trim_size = image_width - reso[0]
        p = trim_size // 2 if not random_crop else random.randint(0, trim_size)
        # logger.info(f"w {trim_size} {p}")
        image = image[:, p : p + reso[0]]
    if image_height > reso[1]:
        trim_size = image_height - reso[1]
        p = trim_size // 2 if not random_crop else random.randint(0, trim_size)
        # logger.info(f"h {trim_size} {p})
        image = image[p : p + reso[1]]

    # random cropの場合のcropされた値をどうcrop left/topに反映するべきか全くアイデアがない
    # I have no idea how to reflect the cropped value in crop left/top in the case of random crop

    crop_ltrb = BucketManager.get_crop_ltrb(reso, original_size)

    assert image.shape[0] == reso[1] and image.shape[1] == reso[0], f"internal error, illegal trimmed size: {image.shape}, {reso}"
    return image, original_size, crop_ltrb


# for new_cache_latents
def load_images_and_masks_for_caching(
    image_infos: List[ImageInfo], use_alpha_mask: bool, random_crop: bool
) -> Tuple[torch.Tensor, List[np.ndarray], List[Tuple[int, int]], List[Tuple[int, int, int, int]]]:
    r"""
    requires image_infos to have: [absolute_path or image], bucket_reso, resized_size

    returns: image_tensor, alpha_masks, original_sizes, crop_ltrbs

    image_tensor: torch.Tensor = torch.Size([B, 3, H, W]), ...], normalized to [-1, 1]
    alpha_masks: List[np.ndarray] = [np.ndarray([H, W]), ...], normalized to [0, 1]
    original_sizes: List[Tuple[int, int]] = [(W, H), ...]
    crop_ltrbs: List[Tuple[int, int, int, int]] = [(L, T, R, B), ...]
    """
    images: List[torch.Tensor] = []
    alpha_masks: List[np.ndarray] = []
    original_sizes: List[Tuple[int, int]] = []
    crop_ltrbs: List[Tuple[int, int, int, int]] = []
    for info in image_infos:
        image = load_image(info.absolute_path, use_alpha_mask) if info.image is None else np.array(info.image, np.uint8)
        # TODO 画像のメタデータが壊れていて、メタデータから割り当てたbucketと実際の画像サイズが一致しない場合があるのでチェック追加要
        image, original_size, crop_ltrb = trim_and_resize_if_required(random_crop, image, info.bucket_reso, info.resized_size)

        original_sizes.append(original_size)
        crop_ltrbs.append(crop_ltrb)

        if use_alpha_mask:
            if image.shape[2] == 4:
                alpha_mask = image[:, :, 3]  # [H,W]
                alpha_mask = alpha_mask.astype(np.float32) / 255.0
                alpha_mask = torch.FloatTensor(alpha_mask)  # [H,W]
            else:
                alpha_mask = torch.ones_like(image[:, :, 0], dtype=torch.float32)  # [H,W]
        else:
            alpha_mask = None
        alpha_masks.append(alpha_mask)

        image = image[:, :, :3]  # remove alpha channel if exists
        image = IMAGE_TRANSFORMS(image)
        images.append(image)

    img_tensor = torch.stack(images, dim=0)
    return img_tensor, alpha_masks, original_sizes, crop_ltrbs


def cache_batch_latents(
    vae: AutoencoderKL, cache_to_disk: bool, image_infos: List[ImageInfo], flip_aug: bool, use_alpha_mask: bool, random_crop: bool
) -> None:
    r"""
    requires image_infos to have: absolute_path, bucket_reso, resized_size, latents_npz
    optionally requires image_infos to have: image
    if cache_to_disk is True, set info.latents_npz
        flipped latents is also saved if flip_aug is True
    if cache_to_disk is False, set info.latents
        latents_flipped is also set if flip_aug is True
    latents_original_size and latents_crop_ltrb are also set
    """
    images = []
    alpha_masks: List[np.ndarray] = []
    for info in image_infos:
        image = load_image(info.absolute_path, use_alpha_mask) if info.image is None else np.array(info.image, np.uint8)
        # TODO 画像のメタデータが壊れていて、メタデータから割り当てたbucketと実際の画像サイズが一致しない場合があるのでチェック追加要
        image, original_size, crop_ltrb = trim_and_resize_if_required(random_crop, image, info.bucket_reso, info.resized_size)

        info.latents_original_size = original_size
        info.latents_crop_ltrb = crop_ltrb

        if use_alpha_mask:
            if image.shape[2] == 4:
                alpha_mask = image[:, :, 3]  # [H,W]
                alpha_mask = alpha_mask.astype(np.float32) / 255.0
                alpha_mask = torch.FloatTensor(alpha_mask)  # [H,W]
            else:
                alpha_mask = torch.ones_like(image[:, :, 0], dtype=torch.float32)  # [H,W]
        else:
            alpha_mask = None
        alpha_masks.append(alpha_mask)

        image = image[:, :, :3]  # remove alpha channel if exists
        image = IMAGE_TRANSFORMS(image)
        images.append(image)

    img_tensors = torch.stack(images, dim=0)
    img_tensors = img_tensors.to(device=vae.device, dtype=vae.dtype)

    with torch.no_grad():
        latents = vae.encode(img_tensors).latent_dist.sample().to("cpu")

    if flip_aug:
        img_tensors = torch.flip(img_tensors, dims=[3])
        with torch.no_grad():
            flipped_latents = vae.encode(img_tensors).latent_dist.sample().to("cpu")
    else:
        flipped_latents = [None] * len(latents)

    for info, latent, flipped_latent, alpha_mask in zip(image_infos, latents, flipped_latents, alpha_masks):
        # check NaN
        if torch.isnan(latents).any() or (flipped_latent is not None and torch.isnan(flipped_latent).any()):
            raise RuntimeError(f"NaN detected in latents: {info.absolute_path}")

        if cache_to_disk:
            # save_latents_to_disk(
            #     info.latents_npz,
            #     latent,
            #     info.latents_original_size,
            #     info.latents_crop_ltrb,
            #     flipped_latent,
            #     alpha_mask,
            # )
            pass
        else:
            info.latents = latent
            if flip_aug:
                info.latents_flipped = flipped_latent
            info.alpha_mask = alpha_mask

    if not HIGH_VRAM:
        clean_memory_on_device(vae.device)


def cache_batch_text_encoder_outputs(
    image_infos, tokenizers, text_encoders, max_token_length, cache_to_disk, input_ids1, input_ids2, dtype
):
    input_ids1 = input_ids1.to(text_encoders[0].device)
    input_ids2 = input_ids2.to(text_encoders[1].device)

    with torch.no_grad():
        b_hidden_state1, b_hidden_state2, b_pool2 = get_hidden_states_sdxl(
            max_token_length,
            input_ids1,
            input_ids2,
            tokenizers[0],
            tokenizers[1],
            text_encoders[0],
            text_encoders[1],
            dtype,
        )

        # ここでcpuに移動しておかないと、上書きされてしまう
        b_hidden_state1 = b_hidden_state1.detach().to("cpu")  # b,n*75+2,768
        b_hidden_state2 = b_hidden_state2.detach().to("cpu")  # b,n*75+2,1280
        b_pool2 = b_pool2.detach().to("cpu")  # b,1280

    for info, hidden_state1, hidden_state2, pool2 in zip(image_infos, b_hidden_state1, b_hidden_state2, b_pool2):
        if cache_to_disk:
            save_text_encoder_outputs_to_disk(info.text_encoder_outputs_npz, hidden_state1, hidden_state2, pool2)
        else:
            info.text_encoder_outputs1 = hidden_state1
            info.text_encoder_outputs2 = hidden_state2
            info.text_encoder_pool2 = pool2


def cache_batch_text_encoder_outputs_sd3(
    image_infos, tokenizer, text_encoders, max_token_length, cache_to_disk, input_ids, output_dtype
):
    # make input_ids for each text encoder
    l_tokens, g_tokens, t5_tokens = input_ids

    clip_l, clip_g, t5xxl = text_encoders
    with torch.no_grad():
        b_lg_out, b_t5_out, b_pool = sd3_utils.get_cond_from_tokens(
            l_tokens, g_tokens, t5_tokens, clip_l, clip_g, t5xxl, "cpu", output_dtype
        )
        b_lg_out = b_lg_out.detach()
        b_t5_out = b_t5_out.detach()
        b_pool = b_pool.detach()

    for info, lg_out, t5_out, pool in zip(image_infos, b_lg_out, b_t5_out, b_pool):
        # debug: NaN check
        if torch.isnan(lg_out).any() or torch.isnan(t5_out).any() or torch.isnan(pool).any():
            raise RuntimeError(f"NaN detected in text encoder outputs: {info.absolute_path}")

        if cache_to_disk:
            save_text_encoder_outputs_to_disk(info.text_encoder_outputs_npz, lg_out, t5_out, pool)
        else:
            info.text_encoder_outputs1 = lg_out
            info.text_encoder_outputs2 = t5_out
            info.text_encoder_pool2 = pool


def save_text_encoder_outputs_to_disk(npz_path, hidden_state1, hidden_state2, pool2):
    np.savez(
        npz_path,
        hidden_state1=hidden_state1.cpu().float().numpy(),
        hidden_state2=hidden_state2.cpu().float().numpy(),
        pool2=pool2.cpu().float().numpy(),
    )


def load_text_encoder_outputs_from_disk(npz_path):
    with np.load(npz_path) as f:
        hidden_state1 = torch.from_numpy(f["hidden_state1"])
        hidden_state2 = torch.from_numpy(f["hidden_state2"]) if "hidden_state2" in f else None
        pool2 = torch.from_numpy(f["pool2"]) if "pool2" in f else None
    return hidden_state1, hidden_state2, pool2


# endregion

# region モジュール入れ替え部
"""
高速化のためのモジュール入れ替え
"""

# FlashAttentionを使うCrossAttention
# based on https://github.com/lucidrains/memory-efficient-attention-pytorch/blob/main/memory_efficient_attention_pytorch/flash_attention.py
# LICENSE MIT https://github.com/lucidrains/memory-efficient-attention-pytorch/blob/main/LICENSE

# constants

EPSILON = 1e-6

# helper functions


def exists(val):
    return val is not None


def default(val, d):
    return val if exists(val) else d


def model_hash(filename):
    """Old model hash used by stable-diffusion-webui"""
    try:
        with open(filename, "rb") as file:
            m = hashlib.sha256()

            file.seek(0x100000)
            m.update(file.read(0x10000))
            return m.hexdigest()[0:8]
    except FileNotFoundError:
        return "NOFILE"
    except IsADirectoryError:  # Linux?
        return "IsADirectory"
    except PermissionError:  # Windows
        return "IsADirectory"


def calculate_sha256(filename):
    """New model hash used by stable-diffusion-webui"""
    try:
        hash_sha256 = hashlib.sha256()
        blksize = 1024 * 1024

        with open(filename, "rb") as f:
            for chunk in iter(lambda: f.read(blksize), b""):
                hash_sha256.update(chunk)

        return hash_sha256.hexdigest()
    except FileNotFoundError:
        return "NOFILE"
    except IsADirectoryError:  # Linux?
        return "IsADirectory"
    except PermissionError:  # Windows
        return "IsADirectory"


def precalculate_safetensors_hashes(tensors, metadata):
    """Precalculate the model hashes needed by sd-webui-additional-networks to
    save time on indexing the model later."""

    # Because writing user metadata to the file can change the result of
    # sd_models.model_hash(), only retain the training metadata for purposes of
    # calculating the hash, as they are meant to be immutable
    metadata = {k: v for k, v in metadata.items() if k.startswith("ss_")}

    bytes = safetensors.torch.save(tensors, metadata)
    b = BytesIO(bytes)

    model_hash = addnet_hash_safetensors(b)
    legacy_hash = addnet_hash_legacy(b)
    return model_hash, legacy_hash


def addnet_hash_legacy(b):
    """Old model hash used by sd-webui-additional-networks for .safetensors format files"""
    m = hashlib.sha256()

    b.seek(0x100000)
    m.update(b.read(0x10000))
    return m.hexdigest()[0:8]


def addnet_hash_safetensors(b):
    """New model hash used by sd-webui-additional-networks for .safetensors format files"""
    hash_sha256 = hashlib.sha256()
    blksize = 1024 * 1024

    b.seek(0)
    header = b.read(8)
    n = int.from_bytes(header, "little")

    offset = n + 8
    b.seek(offset)
    for chunk in iter(lambda: b.read(blksize), b""):
        hash_sha256.update(chunk)

    return hash_sha256.hexdigest()


def get_git_revision_hash() -> str:
    try:
        return subprocess.check_output(["git", "rev-parse", "HEAD"], cwd=os.path.dirname(__file__)).decode("ascii").strip()
    except:
        return "(unknown)"


# def replace_unet_modules(unet: diffusers.models.unet_2d_condition.UNet2DConditionModel, mem_eff_attn, xformers):
#     replace_attentions_for_hypernetwork()
#     # unet is not used currently, but it is here for future use
#     unet.enable_xformers_memory_efficient_attention()
#     return
#     if mem_eff_attn:
#         unet.set_attn_processor(FlashAttnProcessor())
#     elif xformers:
#         unet.enable_xformers_memory_efficient_attention()


# def replace_unet_cross_attn_to_xformers():
#     logger.info("CrossAttention.forward has been replaced to enable xformers.")
#     try:
#         import xformers.ops
#     except ImportError:
#         raise ImportError("No xformers / xformersがインストールされていないようです")

#     def forward_xformers(self, x, context=None, mask=None):
#         h = self.heads
#         q_in = self.to_q(x)

#         context = default(context, x)
#         context = context.to(x.dtype)

#         if hasattr(self, "hypernetwork") and self.hypernetwork is not None:
#             context_k, context_v = self.hypernetwork.forward(x, context)
#             context_k = context_k.to(x.dtype)
#             context_v = context_v.to(x.dtype)
#         else:
#             context_k = context
#             context_v = context

#         k_in = self.to_k(context_k)
#         v_in = self.to_v(context_v)

#         q, k, v = map(lambda t: rearrange(t, "b n (h d) -> b n h d", h=h), (q_in, k_in, v_in))
#         del q_in, k_in, v_in

#         q = q.contiguous()
#         k = k.contiguous()
#         v = v.contiguous()
#         out = xformers.ops.memory_efficient_attention(q, k, v, attn_bias=None)  # 最適なのを選んでくれる

#         out = rearrange(out, "b n h d -> b n (h d)", h=h)

#         # diffusers 0.7.0~
#         out = self.to_out[0](out)
#         out = self.to_out[1](out)
#         return out


#     diffusers.models.attention.CrossAttention.forward = forward_xformers
def replace_unet_modules(unet: UNet2DConditionModel, mem_eff_attn, xformers, sdpa):
    if mem_eff_attn:
        logger.info("Enable memory efficient attention for U-Net")
        unet.set_use_memory_efficient_attention(False, True)
    elif xformers:
        logger.info("Enable xformers for U-Net")
        try:
            import xformers.ops
        except ImportError:
            raise ImportError("No xformers / xformersがインストールされていないようです")

        unet.set_use_memory_efficient_attention(True, False)
    elif sdpa:
        logger.info("Enable SDPA for U-Net")
        unet.set_use_sdpa(True)


"""
def replace_vae_modules(vae: diffusers.models.AutoencoderKL, mem_eff_attn, xformers):
    # vae is not used currently, but it is here for future use
    if mem_eff_attn:
        replace_vae_attn_to_memory_efficient()
    elif xformers:
        # とりあえずDiffusersのxformersを使う。AttentionがあるのはMidBlockのみ
        logger.info("Use Diffusers xformers for VAE")
        vae.encoder.mid_block.attentions[0].set_use_memory_efficient_attention_xformers(True)
        vae.decoder.mid_block.attentions[0].set_use_memory_efficient_attention_xformers(True)


def replace_vae_attn_to_memory_efficient():
    logger.info("AttentionBlock.forward has been replaced to FlashAttention (not xformers)")
    flash_func = FlashAttentionFunction

    def forward_flash_attn(self, hidden_states):
        logger.info("forward_flash_attn")
        q_bucket_size = 512
        k_bucket_size = 1024

        residual = hidden_states
        batch, channel, height, width = hidden_states.shape

        # norm
        hidden_states = self.group_norm(hidden_states)

        hidden_states = hidden_states.view(batch, channel, height * width).transpose(1, 2)

        # proj to q, k, v
        query_proj = self.query(hidden_states)
        key_proj = self.key(hidden_states)
        value_proj = self.value(hidden_states)

        query_proj, key_proj, value_proj = map(
            lambda t: rearrange(t, "b n (h d) -> b h n d", h=self.num_heads), (query_proj, key_proj, value_proj)
        )

        out = flash_func.apply(query_proj, key_proj, value_proj, None, False, q_bucket_size, k_bucket_size)

        out = rearrange(out, "b h n d -> b n (h d)")

        # compute next hidden_states
        hidden_states = self.proj_attn(hidden_states)
        hidden_states = hidden_states.transpose(-1, -2).reshape(batch, channel, height, width)

        # res connect and rescale
        hidden_states = (hidden_states + residual) / self.rescale_output_factor
        return hidden_states

    diffusers.models.attention.AttentionBlock.forward = forward_flash_attn
"""


# endregion


# region arguments


def load_metadata_from_safetensors(safetensors_file: str) -> dict:
    """r
    This method locks the file. see https://github.com/huggingface/safetensors/issues/164
    If the file isn't .safetensors or doesn't have metadata, return empty dict.
    """
    if os.path.splitext(safetensors_file)[1] != ".safetensors":
        return {}

    with safetensors.safe_open(safetensors_file, framework="pt", device="cpu") as f:
        metadata = f.metadata()
    if metadata is None:
        metadata = {}
    return metadata


# this metadata is referred from train_network and various scripts, so we wrote here
SS_METADATA_KEY_V2 = "ss_v2"
SS_METADATA_KEY_BASE_MODEL_VERSION = "ss_base_model_version"
SS_METADATA_KEY_NETWORK_MODULE = "ss_network_module"
SS_METADATA_KEY_NETWORK_DIM = "ss_network_dim"
SS_METADATA_KEY_NETWORK_ALPHA = "ss_network_alpha"
SS_METADATA_KEY_NETWORK_ARGS = "ss_network_args"

SS_METADATA_MINIMUM_KEYS = [
    SS_METADATA_KEY_V2,
    SS_METADATA_KEY_BASE_MODEL_VERSION,
    SS_METADATA_KEY_NETWORK_MODULE,
    SS_METADATA_KEY_NETWORK_DIM,
    SS_METADATA_KEY_NETWORK_ALPHA,
    SS_METADATA_KEY_NETWORK_ARGS,
]


def build_minimum_network_metadata(
    v2: Optional[str],
    base_model: Optional[str],
    network_module: str,
    network_dim: str,
    network_alpha: str,
    network_args: Optional[dict],
):
    # old LoRA doesn't have base_model
    metadata = {
        SS_METADATA_KEY_NETWORK_MODULE: network_module,
        SS_METADATA_KEY_NETWORK_DIM: network_dim,
        SS_METADATA_KEY_NETWORK_ALPHA: network_alpha,
    }
    if v2 is not None:
        metadata[SS_METADATA_KEY_V2] = v2
    if base_model is not None:
        metadata[SS_METADATA_KEY_BASE_MODEL_VERSION] = base_model
    if network_args is not None:
        metadata[SS_METADATA_KEY_NETWORK_ARGS] = json.dumps(network_args)
    return metadata


def get_sai_model_spec(
    state_dict: dict,
    args: argparse.Namespace,
    sdxl: bool,
    lora: bool,
    textual_inversion: bool,
    is_stable_diffusion_ckpt: Optional[bool] = None,  # None for TI and LoRA
    sd3: str = None,
    flux: str = None,
):
    timestamp = time.time()

    v2 = args.v2
    v_parameterization = args.v_parameterization
    reso = args.resolution

    title = args.metadata_title if args.metadata_title is not None else args.output_name

    if args.min_timestep is not None or args.max_timestep is not None:
        min_time_step = args.min_timestep if args.min_timestep is not None else 0
        max_time_step = args.max_timestep if args.max_timestep is not None else 1000
        timesteps = (min_time_step, max_time_step)
    else:
        timesteps = None

    metadata = sai_model_spec.build_metadata(
        state_dict,
        v2,
        v_parameterization,
        sdxl,
        lora,
        textual_inversion,
        timestamp,
        title=title,
        reso=reso,
        is_stable_diffusion_ckpt=is_stable_diffusion_ckpt,
        author=args.metadata_author,
        description=args.metadata_description,
        license=args.metadata_license,
        tags=args.metadata_tags,
        timesteps=timesteps,
        clip_skip=args.clip_skip,  # None or int
        sd3=sd3,
        flux=flux,
    )
    return metadata


def add_sd_models_arguments(parser: argparse.ArgumentParser):
    # for pretrained models
    parser.add_argument(
        "--v2", action="store_true", help="load Stable Diffusion v2.0 model / Stable Diffusion 2.0のモデルを読み込む"
    )
    parser.add_argument(
        "--v_parameterization", action="store_true", help="enable v-parameterization training / v-parameterization学習を有効にする"
    )
    parser.add_argument(
        "--pretrained_model_name_or_path",
        type=str,
        default=None,
        help="pretrained model to train, directory to Diffusers model or StableDiffusion checkpoint / 学習元モデル、Diffusers形式モデルのディレクトリまたはStableDiffusionのckptファイル",
    )
    parser.add_argument(
        "--tokenizer_cache_dir",
        type=str,
        default=None,
        help="directory for caching Tokenizer (for offline training) / Tokenizerをキャッシュするディレクトリ（ネット接続なしでの学習のため）",
    )


def add_optimizer_arguments(parser: argparse.ArgumentParser):
    def int_or_float(value):
        if value.endswith("%"):
            try:
                return float(value[:-1]) / 100.0
            except ValueError:
                raise argparse.ArgumentTypeError(f"Value '{value}' is not a valid percentage")
        try:
            float_value = float(value)
            if float_value >= 1:
                return int(value)
            return float(value)
        except ValueError:
            raise argparse.ArgumentTypeError(f"'{value}' is not an int or float")

    parser.add_argument(
        "--optimizer_type",
        type=str,
        default="",
        help="Optimizer to use / オプティマイザの種類: AdamW (default), AdamW8bit, PagedAdamW, PagedAdamW8bit, PagedAdamW32bit, "
        "Lion8bit, PagedLion8bit, Lion, SGDNesterov, SGDNesterov8bit, "
        "DAdaptation(DAdaptAdamPreprint), DAdaptAdaGrad, DAdaptAdam, DAdaptAdan, DAdaptAdanIP, DAdaptLion, DAdaptSGD, "
        "AdaFactor. "
        "Also, you can use any optimizer by specifying the full path to the class, like 'bitsandbytes.optim.AdEMAMix8bit' or 'bitsandbytes.optim.PagedAdEMAMix8bit'.",
    )

    # backward compatibility
    parser.add_argument(
        "--use_8bit_adam",
        action="store_true",
        help="use 8bit AdamW optimizer (requires bitsandbytes) / 8bit Adamオプティマイザを使う（bitsandbytesのインストールが必要）",
    )
    parser.add_argument(
        "--use_lion_optimizer",
        action="store_true",
        help="use Lion optimizer (requires lion-pytorch) / Lionオプティマイザを使う（ lion-pytorch のインストールが必要）",
    )

    parser.add_argument("--learning_rate", type=float, default=2.0e-6, help="learning rate / 学習率")
    parser.add_argument(
        "--max_grad_norm",
        default=1.0,
        type=float,
        help="Max gradient norm, 0 for no clipping / 勾配正規化の最大norm、0でclippingを行わない",
    )

    parser.add_argument(
        "--optimizer_args",
        type=str,
        default=None,
        nargs="*",
        help='additional arguments for optimizer (like "weight_decay=0.01 betas=0.9,0.999 ...") / オプティマイザの追加引数（例： "weight_decay=0.01 betas=0.9,0.999 ..."）',
    )

    # parser.add_argument(
    #     "--optimizer_schedulefree_wrapper",
    #     action="store_true",
    #     help="use schedulefree_wrapper any optimizer / 任意のオプティマイザにschedulefree_wrapperを使用",
    # )

    # parser.add_argument(
    #     "--schedulefree_wrapper_args",
    #     type=str,
    #     default=None,
    #     nargs="*",
    #     help='additional arguments for schedulefree_wrapper (like "momentum=0.9 weight_decay_at_y=0.1 ...") / オプティマイザの追加引数（例： "momentum=0.9 weight_decay_at_y=0.1 ..."）',
    # )

    parser.add_argument("--lr_scheduler_type", type=str, default="", help="custom scheduler module / 使用するスケジューラ")
    parser.add_argument(
        "--lr_scheduler_args",
        type=str,
        default=None,
        nargs="*",
        help='additional arguments for scheduler (like "T_max=100") / スケジューラの追加引数（例： "T_max100"）',
    )

    parser.add_argument(
        "--lr_scheduler",
        type=str,
        default="constant",
        help="scheduler to use for learning rate / 学習率のスケジューラ: linear, cosine, cosine_with_restarts, polynomial, constant (default), constant_with_warmup, adafactor",
    )
    parser.add_argument(
        "--lr_warmup_steps",
        type=int_or_float,
        default=0,
        help="Int number of steps for the warmup in the lr scheduler (default is 0) or float with ratio of train steps"
        " / 学習率のスケジューラをウォームアップするステップ数（デフォルト0）、または学習ステップの比率（1未満のfloat値の場合）",
    )
    parser.add_argument(
        "--lr_decay_steps",
        type=int_or_float,
        default=0,
        help="Int number of steps for the decay in the lr scheduler (default is 0) or float (<1) with ratio of train steps"
        " / 学習率のスケジューラを減衰させるステップ数（デフォルト0）、または学習ステップの比率（1未満のfloat値の場合）",
    )
    parser.add_argument(
        "--lr_scheduler_num_cycles",
        type=int,
        default=1,
        help="Number of restarts for cosine scheduler with restarts / cosine with restartsスケジューラでのリスタート回数",
    )
    parser.add_argument(
        "--lr_scheduler_power",
        type=float,
        default=1,
        help="Polynomial power for polynomial scheduler / polynomialスケジューラでのpolynomial power",
    )
    parser.add_argument(
        "--fused_backward_pass",
        action="store_true",
        help="Combines backward pass and optimizer step to reduce VRAM usage. Only available in SDXL"
        + " / バックワードパスとオプティマイザステップを組み合わせてVRAMの使用量を削減します。SDXLでのみ有効",
    )
    parser.add_argument(
        "--lr_scheduler_timescale",
        type=int,
        default=None,
        help="Inverse sqrt timescale for inverse sqrt scheduler,defaults to `num_warmup_steps`"
        + " / 逆平方根スケジューラのタイムスケール、デフォルトは`num_warmup_steps`",
    )
    parser.add_argument(
        "--lr_scheduler_min_lr_ratio",
        type=float,
        default=None,
        help="The minimum learning rate as a ratio of the initial learning rate for cosine with min lr scheduler and warmup decay scheduler"
        + " / 初期学習率の比率としての最小学習率を指定する、cosine with min lr と warmup decay スケジューラ で有効",
    )


def add_training_arguments(parser: argparse.ArgumentParser, support_dreambooth: bool):
    parser.add_argument(
        "--output_dir", type=str, default=None, help="directory to output trained model / 学習後のモデル出力先ディレクトリ"
    )
    parser.add_argument(
        "--output_name", type=str, default=None, help="base name of trained model file / 学習後のモデルの拡張子を除くファイル名"
    )
    parser.add_argument(
        "--huggingface_repo_id",
        type=str,
        default=None,
        help="huggingface repo name to upload / huggingfaceにアップロードするリポジトリ名",
    )
    parser.add_argument(
        "--huggingface_repo_type",
        type=str,
        default=None,
        help="huggingface repo type to upload / huggingfaceにアップロードするリポジトリの種類",
    )
    parser.add_argument(
        "--huggingface_path_in_repo",
        type=str,
        default=None,
        help="huggingface model path to upload files / huggingfaceにアップロードするファイルのパス",
    )
    parser.add_argument("--huggingface_token", type=str, default=None, help="huggingface token / huggingfaceのトークン")
    parser.add_argument(
        "--huggingface_repo_visibility",
        type=str,
        default=None,
        help="huggingface repository visibility ('public' for public, 'private' or None for private) / huggingfaceにアップロードするリポジトリの公開設定（'public'で公開、'private'またはNoneで非公開）",
    )
    parser.add_argument(
        "--save_state_to_huggingface", action="store_true", help="save state to huggingface / huggingfaceにstateを保存する"
    )
    parser.add_argument(
        "--resume_from_huggingface",
        action="store_true",
        help="resume from huggingface (ex: --resume {repo_id}/{path_in_repo}:{revision}:{repo_type}) / huggingfaceから学習を再開する(例: --resume {repo_id}/{path_in_repo}:{revision}:{repo_type})",
    )
    parser.add_argument(
        "--async_upload",
        action="store_true",
        help="upload to huggingface asynchronously / huggingfaceに非同期でアップロードする",
    )
    parser.add_argument(
        "--save_precision",
        type=str,
        default=None,
        choices=[None, "float", "fp16", "bf16"],
        help="precision in saving / 保存時に精度を変更して保存する",
    )
    parser.add_argument(
        "--save_every_n_epochs",
        type=int,
        default=None,
        help="save checkpoint every N epochs / 学習中のモデルを指定エポックごとに保存する",
    )
    parser.add_argument(
        "--save_every_n_steps",
        type=int,
        default=None,
        help="save checkpoint every N steps / 学習中のモデルを指定ステップごとに保存する",
    )
    parser.add_argument(
        "--save_n_epoch_ratio",
        type=int,
        default=None,
        help="save checkpoint N epoch ratio (for example 5 means save at least 5 files total) / 学習中のモデルを指定のエポック割合で保存する（たとえば5を指定すると最低5個のファイルが保存される）",
    )
    parser.add_argument(
        "--save_last_n_epochs",
        type=int,
        default=None,
        help="save last N checkpoints when saving every N epochs (remove older checkpoints) / 指定エポックごとにモデルを保存するとき最大Nエポック保存する（古いチェックポイントは削除する）",
    )
    parser.add_argument(
        "--save_last_n_epochs_state",
        type=int,
        default=None,
        help="save last N checkpoints of state (overrides the value of --save_last_n_epochs)/ 最大Nエポックstateを保存する（--save_last_n_epochsの指定を上書きする）",
    )
    parser.add_argument(
        "--save_last_n_steps",
        type=int,
        default=None,
        help="save checkpoints until N steps elapsed (remove older checkpoints if N steps elapsed) / 指定ステップごとにモデルを保存するとき、このステップ数経過するまで保存する（このステップ数経過したら削除する）",
    )
    parser.add_argument(
        "--save_last_n_steps_state",
        type=int,
        default=None,
        help="save states until N steps elapsed (remove older states if N steps elapsed, overrides --save_last_n_steps) / 指定ステップごとにstateを保存するとき、このステップ数経過するまで保存する（このステップ数経過したら削除する。--save_last_n_stepsを上書きする）",
    )
    parser.add_argument(
        "--save_state",
        action="store_true",
        help="save training state additionally (including optimizer states etc.) when saving model / optimizerなど学習状態も含めたstateをモデル保存時に追加で保存する",
    )
    parser.add_argument(
        "--save_state_on_train_end",
        action="store_true",
        help="save training state (including optimizer states etc.) on train end / optimizerなど学習状態も含めたstateを学習完了時に保存する",
    )
    parser.add_argument("--resume", type=str, default=None, help="saved state to resume training / 学習再開するモデルのstate")

    parser.add_argument("--train_batch_size", type=int, default=1, help="batch size for training / 学習時のバッチサイズ")
    parser.add_argument(
        "--max_token_length",
        type=int,
        default=None,
        choices=[None, 150, 225],
        help="max token length of text encoder (default for 75, 150 or 225) / text encoderのトークンの最大長（未指定で75、150または225が指定可）",
    )
    parser.add_argument(
        "--mem_eff_attn",
        action="store_true",
        help="use memory efficient attention for CrossAttention / CrossAttentionに省メモリ版attentionを使う",
    )
    parser.add_argument(
        "--torch_compile", action="store_true", help="use torch.compile (requires PyTorch 2.0) / torch.compile を使う"
    )
    parser.add_argument(
        "--dynamo_backend",
        type=str,
        default="inductor",
        # available backends:
        # https://github.com/huggingface/accelerate/blob/d1abd59114ada8ba673e1214218cb2878c13b82d/src/accelerate/utils/dataclasses.py#L376-L388C5
        # https://pytorch.org/docs/stable/torch.compiler.html
        choices=["eager", "aot_eager", "inductor", "aot_ts_nvfuser", "nvprims_nvfuser", "cudagraphs", "ofi", "fx2trt", "onnxrt"],
        help="dynamo backend type (default is inductor) / dynamoのbackendの種類（デフォルトは inductor）",
    )
    parser.add_argument("--xformers", action="store_true", help="use xformers for CrossAttention / CrossAttentionにxformersを使う")
    parser.add_argument(
        "--sdpa",
        action="store_true",
        help="use sdpa for CrossAttention (requires PyTorch 2.0) / CrossAttentionにsdpaを使う（PyTorch 2.0が必要）",
    )
    parser.add_argument(
        "--vae",
        type=str,
        default=None,
        help="path to checkpoint of vae to replace / VAEを入れ替える場合、VAEのcheckpointファイルまたはディレクトリ",
    )

    parser.add_argument("--max_train_steps", type=int, default=1600, help="training steps / 学習ステップ数")
    parser.add_argument(
        "--max_train_epochs",
        type=int,
        default=None,
        help="training epochs (overrides max_train_steps) / 学習エポック数（max_train_stepsを上書きします）",
    )
    parser.add_argument(
        "--max_data_loader_n_workers",
        type=int,
        default=8,
        help="max num workers for DataLoader (lower is less main RAM usage, faster epoch start and slower data loading) / DataLoaderの最大プロセス数（小さい値ではメインメモリの使用量が減りエポック間の待ち時間が減りますが、データ読み込みは遅くなります）",
    )
    parser.add_argument(
        "--persistent_data_loader_workers",
        action="store_true",
        help="persistent DataLoader workers (useful for reduce time gap between epoch, but may use more memory) / DataLoader のワーカーを持続させる (エポック間の時間差を少なくするのに有効だが、より多くのメモリを消費する可能性がある)",
    )
    parser.add_argument("--seed", type=int, default=None, help="random seed for training / 学習時の乱数のseed")
    parser.add_argument(
        "--gradient_checkpointing", action="store_true", help="enable gradient checkpointing / gradient checkpointingを有効にする"
    )
    parser.add_argument(
        "--gradient_accumulation_steps",
        type=int,
        default=1,
        help="Number of updates steps to accumulate before performing a backward/update pass / 学習時に逆伝播をする前に勾配を合計するステップ数",
    )
    parser.add_argument(
        "--mixed_precision",
        type=str,
        default="no",
        choices=["no", "fp16", "bf16"],
        help="use mixed precision / 混合精度を使う場合、その精度",
    )
    parser.add_argument("--full_fp16", action="store_true", help="fp16 training including gradients / 勾配も含めてfp16で学習する")
    parser.add_argument(
        "--full_bf16", action="store_true", help="bf16 training including gradients / 勾配も含めてbf16で学習する"
    )  # TODO move to SDXL training, because it is not supported by SD1/2
    parser.add_argument("--fp8_base", action="store_true", help="use fp8 for base model / base modelにfp8を使う")

    parser.add_argument(
        "--ddp_timeout",
        type=int,
        default=None,
        help="DDP timeout (min, None for default of accelerate) / DDPのタイムアウト（分、Noneでaccelerateのデフォルト）",
    )
    parser.add_argument(
        "--ddp_gradient_as_bucket_view",
        action="store_true",
        help="enable gradient_as_bucket_view for DDP / DDPでgradient_as_bucket_viewを有効にする",
    )
    parser.add_argument(
        "--ddp_static_graph",
        action="store_true",
        help="enable static_graph for DDP / DDPでstatic_graphを有効にする",
    )
    parser.add_argument(
        "--clip_skip",
        type=int,
        default=None,
        help="use output of nth layer from back of text encoder (n>=1) / text encoderの後ろからn番目の層の出力を用いる（nは1以上）",
    )
    parser.add_argument(
        "--logging_dir",
        type=str,
        default=None,
        help="enable logging and output TensorBoard log to this directory / ログ出力を有効にしてこのディレクトリにTensorBoard用のログを出力する",
    )
    parser.add_argument(
        "--log_with",
        type=str,
        default=None,
        choices=["tensorboard", "wandb", "all"],
        help="what logging tool(s) to use (if 'all', TensorBoard and WandB are both used) / ログ出力に使用するツール (allを指定するとTensorBoardとWandBの両方が使用される)",
    )
    parser.add_argument(
        "--log_prefix", type=str, default=None, help="add prefix for each log directory / ログディレクトリ名の先頭に追加する文字列"
    )
    parser.add_argument(
        "--log_tracker_name",
        type=str,
        default=None,
        help="name of tracker to use for logging, default is script-specific default name / ログ出力に使用するtrackerの名前、省略時はスクリプトごとのデフォルト名",
    )
    parser.add_argument(
        "--wandb_run_name",
        type=str,
        default=None,
        help="The name of the specific wandb session / wandb ログに表示される特定の実行の名前",
    )
    parser.add_argument(
        "--log_tracker_config",
        type=str,
        default=None,
        help="path to tracker config file to use for logging / ログ出力に使用するtrackerの設定ファイルのパス",
    )
    parser.add_argument(
        "--wandb_api_key",
        type=str,
        default=None,
        help="specify WandB API key to log in before starting training (optional). / WandB APIキーを指定して学習開始前にログインする（オプション）",
    )
    parser.add_argument("--log_config", action="store_true", help="log training configuration / 学習設定をログに出力する")

    parser.add_argument(
        "--noise_offset",
        type=float,
        default=None,
        help="enable noise offset with this value (if enabled, around 0.1 is recommended) / Noise offsetを有効にしてこの値を設定する（有効にする場合は0.1程度を推奨）",
    )
    parser.add_argument(
        "--noise_offset_random_strength",
        action="store_true",
        help="use random strength between 0~noise_offset for noise offset. / noise offsetにおいて、0からnoise_offsetの間でランダムな強度を使用します。",
    )
    parser.add_argument(
        "--multires_noise_iterations",
        type=int,
        default=None,
        help="enable multires noise with this number of iterations (if enabled, around 6-10 is recommended) / Multires noiseを有効にしてこのイテレーション数を設定する（有効にする場合は6-10程度を推奨）",
    )
    parser.add_argument(
        "--ip_noise_gamma",
        type=float,
        default=None,
        help="enable input perturbation noise. used for regularization. recommended value: around 0.1 (from arxiv.org/abs/2301.11706) "
        + "/  input perturbation noiseを有効にする。正則化に使用される。推奨値: 0.1程度 (arxiv.org/abs/2301.11706 より)",
    )
    parser.add_argument(
        "--ip_noise_gamma_random_strength",
        action="store_true",
        help="Use random strength between 0~ip_noise_gamma for input perturbation noise."
        + "/ input perturbation noiseにおいて、0からip_noise_gammaの間でランダムな強度を使用します。",
    )
    # parser.add_argument(
    #     "--perlin_noise",
    #     type=int,
    #     default=None,
    #     help="enable perlin noise and set the octaves / perlin noiseを有効にしてoctavesをこの値に設定する",
    # )
    parser.add_argument(
        "--multires_noise_discount",
        type=float,
        default=0.3,
        help="set discount value for multires noise (has no effect without --multires_noise_iterations) / Multires noiseのdiscount値を設定する（--multires_noise_iterations指定時のみ有効）",
    )
    parser.add_argument(
        "--adaptive_noise_scale",
        type=float,
        default=None,
        help="add `latent mean absolute value * this value` to noise_offset (disabled if None, default) / latentの平均値の絶対値 * この値をnoise_offsetに加算する（Noneの場合は無効、デフォルト）",
    )
    parser.add_argument(
        "--zero_terminal_snr",
        action="store_true",
        help="fix noise scheduler betas to enforce zero terminal SNR / noise schedulerのbetasを修正して、zero terminal SNRを強制する",
    )
    parser.add_argument(
        "--min_timestep",
        type=int,
        default=None,
        help="set minimum time step for U-Net training (0~999, default is 0) / U-Net学習時のtime stepの最小値を設定する（0~999で指定、省略時はデフォルト値(0)） ",
    )
    parser.add_argument(
        "--max_timestep",
        type=int,
        default=None,
        help="set maximum time step for U-Net training (1~1000, default is 1000) / U-Net学習時のtime stepの最大値を設定する（1~1000で指定、省略時はデフォルト値(1000)）",
    )
    parser.add_argument(
        "--loss_type",
        type=str,
        default="l2",
        choices=["l1", "l2", "huber", "smooth_l1"],
        help="The type of loss function to use (L1, L2, Huber, or smooth L1), default is L2 / 使用する損失関数の種類（L1、L2、Huber、またはsmooth L1）、デフォルトはL2",
    )
    parser.add_argument(
        "--huber_schedule",
        type=str,
        default="snr",
        choices=["constant", "exponential", "snr"],
        help="The scheduling method for Huber loss (constant, exponential, or SNR-based). Only used when loss_type is 'huber' or 'smooth_l1'. default is snr"
        + " / Huber損失のスケジューリング方法（constant、exponential、またはSNRベース）。loss_typeが'huber'または'smooth_l1'の場合に有効、デフォルトは snr",
    )
    parser.add_argument(
        "--huber_c",
        type=float,
        default=0.1,
        help="The huber loss parameter. Only used if one of the huber loss modes (huber or smooth l1) is selected with loss_type. default is 0.1 / Huber損失のパラメータ。loss_typeがhuberまたはsmooth l1の場合に有効。デフォルトは0.1",
    )

    parser.add_argument(
        "--lowram",
        action="store_true",
        help="enable low RAM optimization. e.g. load models to VRAM instead of RAM (for machines which have bigger VRAM than RAM such as Colab and Kaggle) / メインメモリが少ない環境向け最適化を有効にする。たとえばVRAMにモデルを読み込む等（ColabやKaggleなどRAMに比べてVRAMが多い環境向け）",
    )
    parser.add_argument(
        "--highvram",
        action="store_true",
        help="disable low VRAM optimization. e.g. do not clear CUDA cache after each latent caching (for machines which have bigger VRAM) "
        + "/ VRAMが少ない環境向け最適化を無効にする。たとえば各latentのキャッシュ後のCUDAキャッシュクリアを行わない等（VRAMが多い環境向け）",
    )

    parser.add_argument(
        "--sample_every_n_steps",
        type=int,
        default=None,
        help="generate sample images every N steps / 学習中のモデルで指定ステップごとにサンプル出力する",
    )
    parser.add_argument(
        "--sample_at_first", action="store_true", help="generate sample images before training / 学習前にサンプル出力する"
    )
    parser.add_argument(
        "--sample_every_n_epochs",
        type=int,
        default=None,
        help="generate sample images every N epochs (overwrites n_steps) / 学習中のモデルで指定エポックごとにサンプル出力する（ステップ数指定を上書きします）",
    )
    parser.add_argument(
        "--sample_prompts",
        type=str,
        default=None,
        help="file for prompts to generate sample images / 学習中モデルのサンプル出力用プロンプトのファイル",
    )
    parser.add_argument(
        "--sample_sampler",
        type=str,
        default="ddim",
        choices=[
            "ddim",
            "pndm",
            "lms",
            "euler",
            "euler_a",
            "heun",
            "dpm_2",
            "dpm_2_a",
            "dpmsolver",
            "dpmsolver++",
            "dpmsingle",
            "k_lms",
            "k_euler",
            "k_euler_a",
            "k_dpm_2",
            "k_dpm_2_a",
        ],
        help=f"sampler (scheduler) type for sample images / サンプル出力時のサンプラー（スケジューラ）の種類",
    )

    parser.add_argument(
        "--config_file",
        type=str,
        default=None,
        help="using .toml instead of args to pass hyperparameter / ハイパーパラメータを引数ではなく.tomlファイルで渡す",
    )
    parser.add_argument(
        "--output_config", action="store_true", help="output command line args to given .toml file / 引数を.tomlファイルに出力する"
    )

    # SAI Model spec
    parser.add_argument(
        "--metadata_title",
        type=str,
        default=None,
        help="title for model metadata (default is output_name) / メタデータに書き込まれるモデルタイトル、省略時はoutput_name",
    )
    parser.add_argument(
        "--metadata_author",
        type=str,
        default=None,
        help="author name for model metadata / メタデータに書き込まれるモデル作者名",
    )
    parser.add_argument(
        "--metadata_description",
        type=str,
        default=None,
        help="description for model metadata / メタデータに書き込まれるモデル説明",
    )
    parser.add_argument(
        "--metadata_license",
        type=str,
        default=None,
        help="license for model metadata / メタデータに書き込まれるモデルライセンス",
    )
    parser.add_argument(
        "--metadata_tags",
        type=str,
        default=None,
        help="tags for model metadata, separated by comma / メタデータに書き込まれるモデルタグ、カンマ区切り",
    )

    if support_dreambooth:
        # DreamBooth training
        parser.add_argument(
            "--prior_loss_weight", type=float, default=1.0, help="loss weight for regularization images / 正則化画像のlossの重み"
        )


def add_masked_loss_arguments(parser: argparse.ArgumentParser):
    parser.add_argument(
        "--conditioning_data_dir",
        type=str,
        default=None,
        help="conditioning data directory / 条件付けデータのディレクトリ",
    )
    parser.add_argument(
        "--masked_loss",
        action="store_true",
        help="apply mask for calculating loss. conditioning_data_dir is required for dataset. / 損失計算時にマスクを適用する。datasetにはconditioning_data_dirが必要",
    )


def get_sanitized_config_or_none(args: argparse.Namespace):
    # if `--log_config` is enabled, return args for logging. if not, return None.
    # when `--log_config is enabled, filter out sensitive values from args
    # if wandb is not enabled, the log is not exposed to the public, but it is fine to filter out sensitive values to be safe

    if not args.log_config:
        return None

    sensitive_args = ["wandb_api_key", "huggingface_token"]
    sensitive_path_args = [
        "pretrained_model_name_or_path",
        "vae",
        "tokenizer_cache_dir",
        "train_data_dir",
        "conditioning_data_dir",
        "reg_data_dir",
        "output_dir",
        "logging_dir",
    ]
    filtered_args = {}
    for k, v in vars(args).items():
        # filter out sensitive values and convert to string if necessary
        if k not in sensitive_args + sensitive_path_args:
            # Accelerate values need to have type `bool`,`str`, `float`, `int`, or `None`.
            if v is None or isinstance(v, bool) or isinstance(v, str) or isinstance(v, float) or isinstance(v, int):
                filtered_args[k] = v
            # accelerate does not support lists
            elif isinstance(v, list):
                filtered_args[k] = f"{v}"
            # accelerate does not support objects
            elif isinstance(v, object):
                filtered_args[k] = f"{v}"

    return filtered_args


# verify command line args for training
def verify_command_line_training_args(args: argparse.Namespace):
    # if wandb is enabled, the command line is exposed to the public
    # check whether sensitive options are included in the command line arguments
    # if so, warn or inform the user to move them to the configuration file
    # wandbが有効な場合、コマンドラインが公開される
    # 学習用のコマンドライン引数に敏感なオプションが含まれているかどうかを確認し、
    # 含まれている場合は設定ファイルに移動するようにユーザーに警告または通知する

    wandb_enabled = args.log_with is not None and args.log_with != "tensorboard"  # "all" or "wandb"
    if not wandb_enabled:
        return

    sensitive_args = ["wandb_api_key", "huggingface_token"]
    sensitive_path_args = [
        "pretrained_model_name_or_path",
        "vae",
        "tokenizer_cache_dir",
        "train_data_dir",
        "conditioning_data_dir",
        "reg_data_dir",
        "output_dir",
        "logging_dir",
    ]

    for arg in sensitive_args:
        if getattr(args, arg, None) is not None:
            logger.warning(
                f"wandb is enabled, but option `{arg}` is included in the command line. Because the command line is exposed to the public, it is recommended to move it to the `.toml` file."
                + f" / wandbが有効で、かつオプション `{arg}` がコマンドラインに含まれています。コマンドラインは公開されるため、`.toml`ファイルに移動することをお勧めします。"
            )

    # if path is absolute, it may include sensitive information
    for arg in sensitive_path_args:
        if getattr(args, arg, None) is not None and os.path.isabs(getattr(args, arg)):
            logger.info(
                f"wandb is enabled, but option `{arg}` is included in the command line and it is an absolute path. Because the command line is exposed to the public, it is recommended to move it to the `.toml` file or use relative path."
                + f" / wandbが有効で、かつオプション `{arg}` がコマンドラインに含まれており、絶対パスです。コマンドラインは公開されるため、`.toml`ファイルに移動するか、相対パスを使用することをお勧めします。"
            )

    if getattr(args, "config_file", None) is not None:
        logger.info(
            f"wandb is enabled, but option `config_file` is included in the command line. Because the command line is exposed to the public, please be careful about the information included in the path."
            + f" / wandbが有効で、かつオプション `config_file` がコマンドラインに含まれています。コマンドラインは公開されるため、パスに含まれる情報にご注意ください。"
        )

    # other sensitive options
    if args.huggingface_repo_id is not None and args.huggingface_repo_visibility != "public":
        logger.info(
            f"wandb is enabled, but option huggingface_repo_id is included in the command line and huggingface_repo_visibility is not 'public'. Because the command line is exposed to the public, it is recommended to move it to the `.toml` file."
            + f" / wandbが有効で、かつオプション huggingface_repo_id がコマンドラインに含まれており、huggingface_repo_visibility が 'public' ではありません。コマンドラインは公開されるため、`.toml`ファイルに移動することをお勧めします。"
        )


def verify_training_args(args: argparse.Namespace):
    r"""
    Verify training arguments. Also reflect highvram option to global variable
    学習用引数を検証する。あわせて highvram オプションの指定をグローバル変数に反映する
    """
    if args.highvram:
        print("highvram is enabled / highvramが有効です")
        global HIGH_VRAM
        HIGH_VRAM = True

    if args.v_parameterization and not args.v2:
        logger.warning(
            "v_parameterization should be with v2 not v1 or sdxl / v1やsdxlでv_parameterizationを使用することは想定されていません"
        )
    if args.v2 and args.clip_skip is not None:
        logger.warning("v2 with clip_skip will be unexpected / v2でclip_skipを使用することは想定されていません")

    if args.cache_latents_to_disk and not args.cache_latents:
        args.cache_latents = True
        logger.warning(
            "cache_latents_to_disk is enabled, so cache_latents is also enabled / cache_latents_to_diskが有効なため、cache_latentsを有効にします"
        )

    # noise_offset, perlin_noise, multires_noise_iterations cannot be enabled at the same time
    # # Listを使って数えてもいいけど並べてしまえ
    # if args.noise_offset is not None and args.multires_noise_iterations is not None:
    #     raise ValueError(
    #         "noise_offset and multires_noise_iterations cannot be enabled at the same time / noise_offsetとmultires_noise_iterationsを同時に有効にできません"
    #     )
    # if args.noise_offset is not None and args.perlin_noise is not None:
    #     raise ValueError("noise_offset and perlin_noise cannot be enabled at the same time / noise_offsetとperlin_noiseは同時に有効にできません")
    # if args.perlin_noise is not None and args.multires_noise_iterations is not None:
    #     raise ValueError(
    #         "perlin_noise and multires_noise_iterations cannot be enabled at the same time / perlin_noiseとmultires_noise_iterationsを同時に有効にできません"
    #     )

    if args.adaptive_noise_scale is not None and args.noise_offset is None:
        raise ValueError("adaptive_noise_scale requires noise_offset / adaptive_noise_scaleを使用するにはnoise_offsetが必要です")

    if args.scale_v_pred_loss_like_noise_pred and not args.v_parameterization:
        raise ValueError(
            "scale_v_pred_loss_like_noise_pred can be enabled only with v_parameterization / scale_v_pred_loss_like_noise_predはv_parameterizationが有効なときのみ有効にできます"
        )

    if args.v_pred_like_loss and args.v_parameterization:
        raise ValueError(
            "v_pred_like_loss cannot be enabled with v_parameterization / v_pred_like_lossはv_parameterizationが有効なときには有効にできません"
        )

    if args.zero_terminal_snr and not args.v_parameterization:
        logger.warning(
            f"zero_terminal_snr is enabled, but v_parameterization is not enabled. training will be unexpected"
            + " / zero_terminal_snrが有効ですが、v_parameterizationが有効ではありません。学習結果は想定外になる可能性があります"
        )

    if args.sample_every_n_epochs is not None and args.sample_every_n_epochs <= 0:
        logger.warning(
            "sample_every_n_epochs is less than or equal to 0, so it will be disabled / sample_every_n_epochsに0以下の値が指定されたため無効になります"
        )
        args.sample_every_n_epochs = None

    if args.sample_every_n_steps is not None and args.sample_every_n_steps <= 0:
        logger.warning(
            "sample_every_n_steps is less than or equal to 0, so it will be disabled / sample_every_n_stepsに0以下の値が指定されたため無効になります"
        )
        args.sample_every_n_steps = None


def add_dataset_arguments(
    parser: argparse.ArgumentParser, support_dreambooth: bool, support_caption: bool, support_caption_dropout: bool
):
    # dataset common
    parser.add_argument(
        "--train_data_dir", type=str, default=None, help="directory for train images / 学習画像データのディレクトリ"
    )
    parser.add_argument(
        "--cache_info",
        action="store_true",
        help="cache meta information (caption and image size) for faster dataset loading. only available for DreamBooth"
        + " / メタ情報（キャプションとサイズ）をキャッシュしてデータセット読み込みを高速化する。DreamBooth方式のみ有効",
    )
    parser.add_argument(
        "--shuffle_caption", action="store_true", help="shuffle separated caption / 区切られたcaptionの各要素をshuffleする"
    )
    parser.add_argument("--caption_separator", type=str, default=",", help="separator for caption / captionの区切り文字")
    parser.add_argument(
        "--caption_extension", type=str, default=".caption", help="extension of caption files / 読み込むcaptionファイルの拡張子"
    )
    parser.add_argument(
        "--caption_extention",
        type=str,
        default=None,
        help="extension of caption files (backward compatibility) / 読み込むcaptionファイルの拡張子（スペルミスを残してあります）",
    )
    parser.add_argument(
        "--keep_tokens",
        type=int,
        default=0,
        help="keep heading N tokens when shuffling caption tokens (token means comma separated strings) / captionのシャッフル時に、先頭からこの個数のトークンをシャッフルしないで残す（トークンはカンマ区切りの各部分を意味する）",
    )
    parser.add_argument(
        "--keep_tokens_separator",
        type=str,
        default="",
        help="A custom separator to divide the caption into fixed and flexible parts. Tokens before this separator will not be shuffled. If not specified, '--keep_tokens' will be used to determine the fixed number of tokens."
        + " / captionを固定部分と可変部分に分けるためのカスタム区切り文字。この区切り文字より前のトークンはシャッフルされない。指定しない場合、'--keep_tokens'が固定部分のトークン数として使用される。",
    )
    parser.add_argument(
        "--secondary_separator",
        type=str,
        default=None,
        help="a secondary separator for caption. This separator is replaced to caption_separator after dropping/shuffling caption"
        + " / captionのセカンダリ区切り文字。この区切り文字はcaptionのドロップやシャッフル後にcaption_separatorに置き換えられる",
    )
    parser.add_argument(
        "--enable_wildcard",
        action="store_true",
        help="enable wildcard for caption (e.g. '{image|picture|rendition}') / captionのワイルドカードを有効にする（例：'{image|picture|rendition}'）",
    )
    parser.add_argument(
        "--caption_prefix",
        type=str,
        default=None,
        help="prefix for caption text / captionのテキストの先頭に付ける文字列",
    )
    parser.add_argument(
        "--caption_suffix",
        type=str,
        default=None,
        help="suffix for caption text / captionのテキストの末尾に付ける文字列",
    )
    parser.add_argument(
        "--color_aug", action="store_true", help="enable weak color augmentation / 学習時に色合いのaugmentationを有効にする"
    )
    parser.add_argument(
        "--flip_aug", action="store_true", help="enable horizontal flip augmentation / 学習時に左右反転のaugmentationを有効にする"
    )
    parser.add_argument(
        "--face_crop_aug_range",
        type=str,
        default=None,
        help="enable face-centered crop augmentation and its range (e.g. 2.0,4.0) / 学習時に顔を中心とした切り出しaugmentationを有効にするときは倍率を指定する（例：2.0,4.0）",
    )
    parser.add_argument(
        "--random_crop",
        action="store_true",
        help="enable random crop (for style training in face-centered crop augmentation) / ランダムな切り出しを有効にする（顔を中心としたaugmentationを行うときに画風の学習用に指定する）",
    )
    parser.add_argument(
        "--debug_dataset",
        action="store_true",
        help="show images for debugging (do not train) / デバッグ用に学習データを画面表示する（学習は行わない）",
    )
    parser.add_argument(
        "--resolution",
        type=str,
        default=None,
        help="resolution in training ('size' or 'width,height') / 学習時の画像解像度（'サイズ'指定、または'幅,高さ'指定）",
    )
    parser.add_argument(
        "--cache_latents",
        action="store_true",
        help="cache latents to main memory to reduce VRAM usage (augmentations must be disabled) / VRAM削減のためにlatentをメインメモリにcacheする（augmentationは使用不可） ",
    )
    parser.add_argument(
        "--vae_batch_size", type=int, default=1, help="batch size for caching latents / latentのcache時のバッチサイズ"
    )
    parser.add_argument(
        "--cache_latents_to_disk",
        action="store_true",
        help="cache latents to disk to reduce VRAM usage (augmentations must be disabled) / VRAM削減のためにlatentをディスクにcacheする（augmentationは使用不可）",
    )
    parser.add_argument(
        "--enable_bucket",
        action="store_true",
        help="enable buckets for multi aspect ratio training / 複数解像度学習のためのbucketを有効にする",
    )
    parser.add_argument("--min_bucket_reso", type=int, default=256, help="minimum resolution for buckets / bucketの最小解像度")
    parser.add_argument("--max_bucket_reso", type=int, default=1024, help="maximum resolution for buckets / bucketの最大解像度")
    parser.add_argument(
        "--bucket_reso_steps",
        type=int,
        default=64,
        help="steps of resolution for buckets, divisible by 8 is recommended / bucketの解像度の単位、8で割り切れる値を推奨します",
    )
    parser.add_argument(
        "--bucket_no_upscale",
        action="store_true",
        help="make bucket for each image without upscaling / 画像を拡大せずbucketを作成します",
    )

    parser.add_argument(
        "--token_warmup_min",
        type=int,
        default=1,
        help="start learning at N tags (token means comma separated strinfloatgs) / タグ数をN個から増やしながら学習する",
    )
    parser.add_argument(
        "--token_warmup_step",
        type=float,
        default=0,
        help="tag length reaches maximum on N steps (or N*max_train_steps if N<1) / N（N<1ならN*max_train_steps）ステップでタグ長が最大になる。デフォルトは0（最初から最大）",
    )
    parser.add_argument(
        "--alpha_mask",
        action="store_true",
        help="use alpha channel as mask for training / 画像のアルファチャンネルをlossのマスクに使用する",
    )

    parser.add_argument(
        "--dataset_class",
        type=str,
        default=None,
        help="dataset class for arbitrary dataset (package.module.Class) / 任意のデータセットを用いるときのクラス名 (package.module.Class)",
    )

    if support_caption_dropout:
        # Textual Inversion はcaptionのdropoutをsupportしない
        # いわゆるtensorのDropoutと紛らわしいのでprefixにcaptionを付けておく　every_n_epochsは他と平仄を合わせてdefault Noneに
        parser.add_argument(
            "--caption_dropout_rate", type=float, default=0.0, help="Rate out dropout caption(0.0~1.0) / captionをdropoutする割合"
        )
        parser.add_argument(
            "--caption_dropout_every_n_epochs",
            type=int,
            default=0,
            help="Dropout all captions every N epochs / captionを指定エポックごとにdropoutする",
        )
        parser.add_argument(
            "--caption_tag_dropout_rate",
            type=float,
            default=0.0,
            help="Rate out dropout comma separated tokens(0.0~1.0) / カンマ区切りのタグをdropoutする割合",
        )

    if support_dreambooth:
        # DreamBooth dataset
        parser.add_argument(
            "--reg_data_dir", type=str, default=None, help="directory for regularization images / 正則化画像データのディレクトリ"
        )

    if support_caption:
        # caption dataset
        parser.add_argument(
            "--in_json", type=str, default=None, help="json metadata for dataset / データセットのmetadataのjsonファイル"
        )
        parser.add_argument(
            "--dataset_repeats",
            type=int,
            default=1,
            help="repeat dataset when training with captions / キャプションでの学習時にデータセットを繰り返す回数",
        )


def add_sd_saving_arguments(parser: argparse.ArgumentParser):
    parser.add_argument(
        "--save_model_as",
        type=str,
        default=None,
        choices=[None, "ckpt", "safetensors", "diffusers", "diffusers_safetensors"],
        help="format to save the model (default is same to original) / モデル保存時の形式（未指定時は元モデルと同じ）",
    )
    parser.add_argument(
        "--use_safetensors",
        action="store_true",
        help="use safetensors format to save (if save_model_as is not specified) / checkpoint、モデルをsafetensors形式で保存する（save_model_as未指定時）",
    )


def read_config_from_file(args: argparse.Namespace, parser: argparse.ArgumentParser):
    if not args.config_file:
        return args

    config_path = args.config_file + ".toml" if not args.config_file.endswith(".toml") else args.config_file

    if args.output_config:
        # check if config file exists
        if os.path.exists(config_path):
            logger.error(f"Config file already exists. Aborting... / 出力先の設定ファイルが既に存在します: {config_path}")
            exit(1)

        # convert args to dictionary
        args_dict = vars(args)

        # remove unnecessary keys
        for key in ["config_file", "output_config", "wandb_api_key"]:
            if key in args_dict:
                del args_dict[key]

        # get default args from parser
        default_args = vars(parser.parse_args([]))

        # remove default values: cannot use args_dict.items directly because it will be changed during iteration
        for key, value in list(args_dict.items()):
            if key in default_args and value == default_args[key]:
                del args_dict[key]

        # convert Path to str in dictionary
        for key, value in args_dict.items():
            if isinstance(value, pathlib.Path):
                args_dict[key] = str(value)

        # convert to toml and output to file
        with open(config_path, "w") as f:
            toml.dump(args_dict, f)

        logger.info(f"Saved config file / 設定ファイルを保存しました: {config_path}")
        exit(0)

    if not os.path.exists(config_path):
        logger.info(f"{config_path} not found.")
        exit(1)

    logger.info(f"Loading settings from {config_path}...")
    with open(config_path, "r", encoding="utf-8") as f:
        config_dict = toml.load(f)

    # combine all sections into one
    ignore_nesting_dict = {}
    for section_name, section_dict in config_dict.items():
        # if value is not dict, save key and value as is
        if not isinstance(section_dict, dict):
            ignore_nesting_dict[section_name] = section_dict
            continue

        # if value is dict, save all key and value into one dict
        for key, value in section_dict.items():
            ignore_nesting_dict[key] = value

    config_args = argparse.Namespace(**ignore_nesting_dict)
    args = parser.parse_args(namespace=config_args)
    args.config_file = os.path.splitext(args.config_file)[0]
    logger.info(args.config_file)

    return args


# endregion

# region utils


def resume_from_local_or_hf_if_specified(accelerator, args):
    if not args.resume:
        return

    if not args.resume_from_huggingface:
        logger.info(f"resume training from local state: {args.resume}")
        accelerator.load_state(args.resume)
        return

    logger.info(f"resume training from huggingface state: {args.resume}")
    repo_id = args.resume.split("/")[0] + "/" + args.resume.split("/")[1]
    path_in_repo = "/".join(args.resume.split("/")[2:])
    revision = None
    repo_type = None
    if ":" in path_in_repo:
        divided = path_in_repo.split(":")
        if len(divided) == 2:
            path_in_repo, revision = divided
            repo_type = "model"
        else:
            path_in_repo, revision, repo_type = divided
    logger.info(f"Downloading state from huggingface: {repo_id}/{path_in_repo}@{revision}")

    list_files = huggingface_util.list_dir(
        repo_id=repo_id,
        subfolder=path_in_repo,
        revision=revision,
        token=args.huggingface_token,
        repo_type=repo_type,
    )

    async def download(filename) -> str:
        def task():
            return hf_hub_download(
                repo_id=repo_id,
                filename=filename,
                revision=revision,
                repo_type=repo_type,
                token=args.huggingface_token,
            )

        return await asyncio.get_event_loop().run_in_executor(None, task)

    loop = asyncio.get_event_loop()
    results = loop.run_until_complete(asyncio.gather(*[download(filename=filename.rfilename) for filename in list_files]))
    if len(results) == 0:
        raise ValueError(
            "No files found in the specified repo id/path/revision / 指定されたリポジトリID/パス/リビジョンにファイルが見つかりませんでした"
        )
    dirname = os.path.dirname(results[0])
    accelerator.load_state(dirname)


def get_optimizer(args, trainable_params):
    # "Optimizer to use: AdamW, AdamW8bit, Lion, SGDNesterov, SGDNesterov8bit, PagedAdamW, PagedAdamW8bit, PagedAdamW32bit, Lion8bit, PagedLion8bit, AdEMAMix8bit, PagedAdEMAMix8bit, DAdaptation(DAdaptAdamPreprint), DAdaptAdaGrad, DAdaptAdam, DAdaptAdan, DAdaptAdanIP, DAdaptLion, DAdaptSGD, Adafactor"

    optimizer_type = args.optimizer_type
    if args.use_8bit_adam:
        assert (
            not args.use_lion_optimizer
        ), "both option use_8bit_adam and use_lion_optimizer are specified / use_8bit_adamとuse_lion_optimizerの両方のオプションが指定されています"
        assert (
            optimizer_type is None or optimizer_type == ""
        ), "both option use_8bit_adam and optimizer_type are specified / use_8bit_adamとoptimizer_typeの両方のオプションが指定されています"
        optimizer_type = "AdamW8bit"

    elif args.use_lion_optimizer:
        assert (
            optimizer_type is None or optimizer_type == ""
        ), "both option use_lion_optimizer and optimizer_type are specified / use_lion_optimizerとoptimizer_typeの両方のオプションが指定されています"
        optimizer_type = "Lion"

    if optimizer_type is None or optimizer_type == "":
        optimizer_type = "AdamW"
    optimizer_type = optimizer_type.lower()

    if args.fused_backward_pass:
        assert (
            optimizer_type == "Adafactor".lower()
        ), "fused_backward_pass currently only works with optimizer_type Adafactor / fused_backward_passは現在optimizer_type Adafactorでのみ機能します"
        assert (
            args.gradient_accumulation_steps == 1
        ), "fused_backward_pass does not work with gradient_accumulation_steps > 1 / fused_backward_passはgradient_accumulation_steps>1では機能しません"

    # 引数を分解する
    optimizer_kwargs = {}
    if args.optimizer_args is not None and len(args.optimizer_args) > 0:
        for arg in args.optimizer_args:
            key, value = arg.split("=")
            value = ast.literal_eval(value)

            # value = value.split(",")
            # for i in range(len(value)):
            #     if value[i].lower() == "true" or value[i].lower() == "false":
            #         value[i] = value[i].lower() == "true"
            #     else:
            #         value[i] = ast.float(value[i])
            # if len(value) == 1:
            #     value = value[0]
            # else:
            #     value = tuple(value)

            optimizer_kwargs[key] = value
    # logger.info(f"optkwargs {optimizer}_{kwargs}")

    lr = args.learning_rate
    optimizer = None
    optimizer_class = None

    if optimizer_type == "Lion".lower():
        try:
            import lion_pytorch
        except ImportError:
            raise ImportError("No lion_pytorch / lion_pytorch がインストールされていないようです")
        logger.info(f"use Lion optimizer | {optimizer_kwargs}")
        optimizer_class = lion_pytorch.Lion
        optimizer = optimizer_class(trainable_params, lr=lr, **optimizer_kwargs)

    elif optimizer_type.endswith("8bit".lower()):
        try:
            import bitsandbytes as bnb
        except ImportError:
            raise ImportError("No bitsandbytes / bitsandbytesがインストールされていないようです")

        if optimizer_type == "AdamW8bit".lower():
            logger.info(f"use 8-bit AdamW optimizer | {optimizer_kwargs}")
            optimizer_class = bnb.optim.AdamW8bit
            optimizer = optimizer_class(trainable_params, lr=lr, **optimizer_kwargs)

        elif optimizer_type == "SGDNesterov8bit".lower():
            logger.info(f"use 8-bit SGD with Nesterov optimizer | {optimizer_kwargs}")
            if "momentum" not in optimizer_kwargs:
                logger.warning(
                    f"8-bit SGD with Nesterov must be with momentum, set momentum to 0.9 / 8-bit SGD with Nesterovはmomentum指定が必須のため0.9に設定します"
                )
                optimizer_kwargs["momentum"] = 0.9

            optimizer_class = bnb.optim.SGD8bit
            optimizer = optimizer_class(trainable_params, lr=lr, nesterov=True, **optimizer_kwargs)

        elif optimizer_type == "Lion8bit".lower():
            logger.info(f"use 8-bit Lion optimizer | {optimizer_kwargs}")
            try:
                optimizer_class = bnb.optim.Lion8bit
            except AttributeError:
                raise AttributeError(
                    "No Lion8bit. The version of bitsandbytes installed seems to be old. Please install 0.38.0 or later. / Lion8bitが定義されていません。インストールされているbitsandbytesのバージョンが古いようです。0.38.0以上をインストールしてください"
                )
        elif optimizer_type == "PagedAdamW8bit".lower():
            logger.info(f"use 8-bit PagedAdamW optimizer | {optimizer_kwargs}")
            try:
                optimizer_class = bnb.optim.PagedAdamW8bit
            except AttributeError:
                raise AttributeError(
                    "No PagedAdamW8bit. The version of bitsandbytes installed seems to be old. Please install 0.39.0 or later. / PagedAdamW8bitが定義されていません。インストールされているbitsandbytesのバージョンが古いようです。0.39.0以上をインストールしてください"
                )
        elif optimizer_type == "PagedLion8bit".lower():
            logger.info(f"use 8-bit Paged Lion optimizer | {optimizer_kwargs}")
            try:
                optimizer_class = bnb.optim.PagedLion8bit
            except AttributeError:
                raise AttributeError(
                    "No PagedLion8bit. The version of bitsandbytes installed seems to be old. Please install 0.39.0 or later. / PagedLion8bitが定義されていません。インストールされているbitsandbytesのバージョンが古いようです。0.39.0以上をインストールしてください"
                )

        if optimizer_class is not None:
            optimizer = optimizer_class(trainable_params, lr=lr, **optimizer_kwargs)

    elif optimizer_type == "PagedAdamW".lower():
        logger.info(f"use PagedAdamW optimizer | {optimizer_kwargs}")
        try:
            import bitsandbytes as bnb
        except ImportError:
            raise ImportError("No bitsandbytes / bitsandbytesがインストールされていないようです")
        try:
            optimizer_class = bnb.optim.PagedAdamW
        except AttributeError:
            raise AttributeError(
                "No PagedAdamW. The version of bitsandbytes installed seems to be old. Please install 0.39.0 or later. / PagedAdamWが定義されていません。インストールされているbitsandbytesのバージョンが古いようです。0.39.0以上をインストールしてください"
            )
        optimizer = optimizer_class(trainable_params, lr=lr, **optimizer_kwargs)

    elif optimizer_type == "PagedAdamW32bit".lower():
        logger.info(f"use 32-bit PagedAdamW optimizer | {optimizer_kwargs}")
        try:
            import bitsandbytes as bnb
        except ImportError:
            raise ImportError("No bitsandbytes / bitsandbytesがインストールされていないようです")
        try:
            optimizer_class = bnb.optim.PagedAdamW32bit
        except AttributeError:
            raise AttributeError(
                "No PagedAdamW32bit. The version of bitsandbytes installed seems to be old. Please install 0.39.0 or later. / PagedAdamW32bitが定義されていません。インストールされているbitsandbytesのバージョンが古いようです。0.39.0以上をインストールしてください"
            )
        optimizer = optimizer_class(trainable_params, lr=lr, **optimizer_kwargs)

    elif optimizer_type == "SGDNesterov".lower():
        logger.info(f"use SGD with Nesterov optimizer | {optimizer_kwargs}")
        if "momentum" not in optimizer_kwargs:
            logger.info(
                f"SGD with Nesterov must be with momentum, set momentum to 0.9 / SGD with Nesterovはmomentum指定が必須のため0.9に設定します"
            )
            optimizer_kwargs["momentum"] = 0.9

        optimizer_class = torch.optim.SGD
        optimizer = optimizer_class(trainable_params, lr=lr, nesterov=True, **optimizer_kwargs)

    elif optimizer_type.startswith("DAdapt".lower()) or optimizer_type == "Prodigy".lower():
        # check lr and lr_count, and logger.info warning
        actual_lr = lr
        lr_count = 1
        if type(trainable_params) == list and type(trainable_params[0]) == dict:
            lrs = set()
            actual_lr = trainable_params[0].get("lr", actual_lr)
            for group in trainable_params:
                lrs.add(group.get("lr", actual_lr))
            lr_count = len(lrs)

        if actual_lr <= 0.1:
            logger.warning(
                f"learning rate is too low. If using D-Adaptation or Prodigy, set learning rate around 1.0 / 学習率が低すぎるようです。D-AdaptationまたはProdigyの使用時は1.0前後の値を指定してください: lr={actual_lr}"
            )
            logger.warning("recommend option: lr=1.0 / 推奨は1.0です")
        if lr_count > 1:
            logger.warning(
                f"when multiple learning rates are specified with dadaptation (e.g. for Text Encoder and U-Net), only the first one will take effect / D-AdaptationまたはProdigyで複数の学習率を指定した場合（Text EncoderとU-Netなど）、最初の学習率のみが有効になります: lr={actual_lr}"
            )

        if optimizer_type.startswith("DAdapt".lower()):
            # DAdaptation family
            # check dadaptation is installed
            try:
                import dadaptation
                import dadaptation.experimental as experimental
            except ImportError:
                raise ImportError("No dadaptation / dadaptation がインストールされていないようです")

            # set optimizer
            if optimizer_type == "DAdaptation".lower() or optimizer_type == "DAdaptAdamPreprint".lower():
                optimizer_class = experimental.DAdaptAdamPreprint
                logger.info(f"use D-Adaptation AdamPreprint optimizer | {optimizer_kwargs}")
            elif optimizer_type == "DAdaptAdaGrad".lower():
                optimizer_class = dadaptation.DAdaptAdaGrad
                logger.info(f"use D-Adaptation AdaGrad optimizer | {optimizer_kwargs}")
            elif optimizer_type == "DAdaptAdam".lower():
                optimizer_class = dadaptation.DAdaptAdam
                logger.info(f"use D-Adaptation Adam optimizer | {optimizer_kwargs}")
            elif optimizer_type == "DAdaptAdan".lower():
                optimizer_class = dadaptation.DAdaptAdan
                logger.info(f"use D-Adaptation Adan optimizer | {optimizer_kwargs}")
            elif optimizer_type == "DAdaptAdanIP".lower():
                optimizer_class = experimental.DAdaptAdanIP
                logger.info(f"use D-Adaptation AdanIP optimizer | {optimizer_kwargs}")
            elif optimizer_type == "DAdaptLion".lower():
                optimizer_class = dadaptation.DAdaptLion
                logger.info(f"use D-Adaptation Lion optimizer | {optimizer_kwargs}")
            elif optimizer_type == "DAdaptSGD".lower():
                optimizer_class = dadaptation.DAdaptSGD
                logger.info(f"use D-Adaptation SGD optimizer | {optimizer_kwargs}")
            else:
                raise ValueError(f"Unknown optimizer type: {optimizer_type}")

            optimizer = optimizer_class(trainable_params, lr=lr, **optimizer_kwargs)
        else:
            # Prodigy
            # check Prodigy is installed
            try:
                import prodigyopt
            except ImportError:
                raise ImportError("No Prodigy / Prodigy がインストールされていないようです")

            logger.info(f"use Prodigy optimizer | {optimizer_kwargs}")
            optimizer_class = prodigyopt.Prodigy
            optimizer = optimizer_class(trainable_params, lr=lr, **optimizer_kwargs)

    elif optimizer_type == "Adafactor".lower():
        # 引数を確認して適宜補正する
        if "relative_step" not in optimizer_kwargs:
            optimizer_kwargs["relative_step"] = True  # default
        if not optimizer_kwargs["relative_step"] and optimizer_kwargs.get("warmup_init", False):
            logger.info(
                f"set relative_step to True because warmup_init is True / warmup_initがTrueのためrelative_stepをTrueにします"
            )
            optimizer_kwargs["relative_step"] = True
        logger.info(f"use Adafactor optimizer | {optimizer_kwargs}")

        if optimizer_kwargs["relative_step"]:
            logger.info(f"relative_step is true / relative_stepがtrueです")
            if lr != 0.0:
                logger.warning(f"learning rate is used as initial_lr / 指定したlearning rateはinitial_lrとして使用されます")
            args.learning_rate = None

            # trainable_paramsがgroupだった時の処理：lrを削除する
            if type(trainable_params) == list and type(trainable_params[0]) == dict:
                has_group_lr = False
                for group in trainable_params:
                    p = group.pop("lr", None)
                    has_group_lr = has_group_lr or (p is not None)

                if has_group_lr:
                    # 一応argsを無効にしておく TODO 依存関係が逆転してるのであまり望ましくない
                    logger.warning(f"unet_lr and text_encoder_lr are ignored / unet_lrとtext_encoder_lrは無視されます")
                    args.unet_lr = None
                    args.text_encoder_lr = None

            if args.lr_scheduler != "adafactor":
                logger.info(f"use adafactor_scheduler / スケジューラにadafactor_schedulerを使用します")
            args.lr_scheduler = f"adafactor:{lr}"  # ちょっと微妙だけど

            lr = None
        else:
            if args.max_grad_norm != 0.0:
                logger.warning(
                    f"because max_grad_norm is set, clip_grad_norm is enabled. consider set to 0 / max_grad_normが設定されているためclip_grad_normが有効になります。0に設定して無効にしたほうがいいかもしれません"
                )
            if args.lr_scheduler != "constant_with_warmup":
                logger.warning(f"constant_with_warmup will be good / スケジューラはconstant_with_warmupが良いかもしれません")
            if optimizer_kwargs.get("clip_threshold", 1.0) != 1.0:
                logger.warning(f"clip_threshold=1.0 will be good / clip_thresholdは1.0が良いかもしれません")

        optimizer_class = transformers.optimization.Adafactor
        optimizer = optimizer_class(trainable_params, lr=lr, **optimizer_kwargs)

    elif optimizer_type == "AdamW".lower():
        logger.info(f"use AdamW optimizer | {optimizer_kwargs}")
        optimizer_class = torch.optim.AdamW
        optimizer = optimizer_class(trainable_params, lr=lr, **optimizer_kwargs)

    elif optimizer_type.endswith("schedulefree".lower()):
        try:
            import schedulefree as sf
        except ImportError:
            raise ImportError("No schedulefree / schedulefreeがインストールされていないようです")
        if optimizer_type == "AdamWScheduleFree".lower():
            optimizer_class = sf.AdamWScheduleFree
            logger.info(f"use AdamWScheduleFree optimizer | {optimizer_kwargs}")
        elif optimizer_type == "SGDScheduleFree".lower():
            optimizer_class = sf.SGDScheduleFree
            logger.info(f"use SGDScheduleFree optimizer | {optimizer_kwargs}")
        else:
            raise ValueError(f"Unknown optimizer type: {optimizer_type}")
        optimizer = optimizer_class(trainable_params, lr=lr, **optimizer_kwargs)
        # make optimizer as train mode: we don't need to call train again, because eval will not be called in training loop
        optimizer.train()

    if optimizer is None:
        # 任意のoptimizerを使う
        case_sensitive_optimizer_type = args.optimizer_type  # not lower
        logger.info(f"use {case_sensitive_optimizer_type} | {optimizer_kwargs}")

        if "." not in case_sensitive_optimizer_type:  # from torch.optim
            optimizer_module = torch.optim
        else:  # from other library
            values = case_sensitive_optimizer_type.split(".")
            optimizer_module = importlib.import_module(".".join(values[:-1]))
            case_sensitive_optimizer_type = values[-1]

        optimizer_class = getattr(optimizer_module, case_sensitive_optimizer_type)
        optimizer = optimizer_class(trainable_params, lr=lr, **optimizer_kwargs)

<<<<<<< HEAD
    """
    # wrap any of above optimizer with schedulefree, if optimizer is not schedulefree
    if args.optimizer_schedulefree_wrapper and not optimizer_type.endswith("schedulefree".lower()):
        try:
            import schedulefree as sf
        except ImportError:
            raise ImportError("No schedulefree / schedulefreeがインストールされていないようです")

        schedulefree_wrapper_kwargs = {}
        if args.schedulefree_wrapper_args is not None and len(args.schedulefree_wrapper_args) > 0:
            for arg in args.schedulefree_wrapper_args:
                key, value = arg.split("=")
                value = ast.literal_eval(value)
                schedulefree_wrapper_kwargs[key] = value

        sf_wrapper = sf.ScheduleFreeWrapper(optimizer, **schedulefree_wrapper_kwargs)
        sf_wrapper.train()  # make optimizer as train mode

        # we need to make optimizer as a subclass of torch.optim.Optimizer, we make another Proxy class over SFWrapper
        class OptimizerProxy(torch.optim.Optimizer):
            def __init__(self, sf_wrapper):
                self._sf_wrapper = sf_wrapper

            def __getattr__(self, name):
                return getattr(self._sf_wrapper, name)

            # override properties
            @property
            def state(self):
                return self._sf_wrapper.state

            @state.setter
            def state(self, state):
                self._sf_wrapper.state = state

            @property
            def param_groups(self):
                return self._sf_wrapper.param_groups

            @param_groups.setter
            def param_groups(self, param_groups):
                self._sf_wrapper.param_groups = param_groups

            @property
            def defaults(self):
                return self._sf_wrapper.defaults

            @defaults.setter
            def defaults(self, defaults):
                self._sf_wrapper.defaults = defaults

            def add_param_group(self, param_group):
                self._sf_wrapper.add_param_group(param_group)

            def load_state_dict(self, state_dict):
                self._sf_wrapper.load_state_dict(state_dict)

            def state_dict(self):
                return self._sf_wrapper.state_dict()

            def zero_grad(self):
                self._sf_wrapper.zero_grad()

            def step(self, closure=None):
                self._sf_wrapper.step(closure)

            def train(self):
                self._sf_wrapper.train()

            def eval(self):
                self._sf_wrapper.eval()

            # isinstance チェックをパスするためのメソッド
            def __instancecheck__(self, instance):
                return isinstance(instance, (type(self), Optimizer))

        optimizer = OptimizerProxy(sf_wrapper)

        logger.info(f"wrap optimizer with ScheduleFreeWrapper | {schedulefree_wrapper_kwargs}")
    """

=======
    # for logging
>>>>>>> 4301256d
    optimizer_name = optimizer_class.__module__ + "." + optimizer_class.__name__
    optimizer_args = ",".join([f"{k}={v}" for k, v in optimizer_kwargs.items()])

    return optimizer_name, optimizer_args, optimizer


def get_optimizer_train_eval_fn(optimizer: Optimizer, args: argparse.Namespace) -> Tuple[Callable, Callable]:
    if not is_schedulefree_optimizer(optimizer, args):
        # return dummy func
        return lambda: None, lambda: None

    # get train and eval functions from optimizer
    train_fn = optimizer.train
    eval_fn = optimizer.eval

    return train_fn, eval_fn


def is_schedulefree_optimizer(optimizer: Optimizer, args: argparse.Namespace) -> bool:
    return args.optimizer_type.lower().endswith("schedulefree".lower())  # or args.optimizer_schedulefree_wrapper


def get_dummy_scheduler(optimizer: Optimizer) -> Any:
    # dummy scheduler for schedulefree optimizer. supports only empty step(), get_last_lr() and optimizers.
    # this scheduler is used for logging only.
    # this isn't be wrapped by accelerator because of this class is not a subclass of torch.optim.lr_scheduler._LRScheduler
    class DummyScheduler:
        def __init__(self, optimizer: Optimizer):
            self.optimizer = optimizer

        def step(self):
            pass

        def get_last_lr(self):
            return [group["lr"] for group in self.optimizer.param_groups]

    return DummyScheduler(optimizer)


# Modified version of get_scheduler() function from diffusers.optimizer.get_scheduler
# Add some checking and features to the original function.


def get_scheduler_fix(args, optimizer: Optimizer, num_processes: int):
    """
    Unified API to get any scheduler from its name.
    """
    # if schedulefree optimizer, return dummy scheduler
    if is_schedulefree_optimizer(optimizer, args):
        return get_dummy_scheduler(optimizer)

    name = args.lr_scheduler
    num_training_steps = args.max_train_steps * num_processes  # * args.gradient_accumulation_steps
    num_warmup_steps: Optional[int] = (
        int(args.lr_warmup_steps * num_training_steps) if isinstance(args.lr_warmup_steps, float) else args.lr_warmup_steps
    )
    num_decay_steps: Optional[int] = (
        int(args.lr_decay_steps * num_training_steps) if isinstance(args.lr_decay_steps, float) else args.lr_decay_steps
    )
    num_stable_steps = num_training_steps - num_warmup_steps - num_decay_steps
    num_cycles = args.lr_scheduler_num_cycles
    power = args.lr_scheduler_power
    timescale = args.lr_scheduler_timescale
    min_lr_ratio = args.lr_scheduler_min_lr_ratio

    lr_scheduler_kwargs = {}  # get custom lr_scheduler kwargs
    if args.lr_scheduler_args is not None and len(args.lr_scheduler_args) > 0:
        for arg in args.lr_scheduler_args:
            key, value = arg.split("=")
            value = ast.literal_eval(value)
            lr_scheduler_kwargs[key] = value

    def wrap_check_needless_num_warmup_steps(return_vals):
        if num_warmup_steps is not None and num_warmup_steps != 0:
            raise ValueError(f"{name} does not require `num_warmup_steps`. Set None or 0.")
        return return_vals

    # using any lr_scheduler from other library
    if args.lr_scheduler_type:
        lr_scheduler_type = args.lr_scheduler_type
        logger.info(f"use {lr_scheduler_type} | {lr_scheduler_kwargs} as lr_scheduler")
        if "." not in lr_scheduler_type:  # default to use torch.optim
            lr_scheduler_module = torch.optim.lr_scheduler
        else:
            values = lr_scheduler_type.split(".")
            lr_scheduler_module = importlib.import_module(".".join(values[:-1]))
            lr_scheduler_type = values[-1]
        lr_scheduler_class = getattr(lr_scheduler_module, lr_scheduler_type)
        lr_scheduler = lr_scheduler_class(optimizer, **lr_scheduler_kwargs)
        return wrap_check_needless_num_warmup_steps(lr_scheduler)

    if name.startswith("adafactor"):
        assert (
            type(optimizer) == transformers.optimization.Adafactor
        ), f"adafactor scheduler must be used with Adafactor optimizer / adafactor schedulerはAdafactorオプティマイザと同時に使ってください"
        initial_lr = float(name.split(":")[1])
        # logger.info(f"adafactor scheduler init lr {initial_lr}")
        return wrap_check_needless_num_warmup_steps(transformers.optimization.AdafactorSchedule(optimizer, initial_lr))

    if name == DiffusersSchedulerType.PIECEWISE_CONSTANT.value:
        name = DiffusersSchedulerType(name)
        schedule_func = DIFFUSERS_TYPE_TO_SCHEDULER_FUNCTION[name]
        return schedule_func(optimizer, **lr_scheduler_kwargs)  # step_rules and last_epoch are given as kwargs

    name = SchedulerType(name)
    schedule_func = TYPE_TO_SCHEDULER_FUNCTION[name]

    if name == SchedulerType.CONSTANT:
        return wrap_check_needless_num_warmup_steps(schedule_func(optimizer, **lr_scheduler_kwargs))

    # All other schedulers require `num_warmup_steps`
    if num_warmup_steps is None:
        raise ValueError(f"{name} requires `num_warmup_steps`, please provide that argument.")

    if name == SchedulerType.CONSTANT_WITH_WARMUP:
        return schedule_func(optimizer, num_warmup_steps=num_warmup_steps, **lr_scheduler_kwargs)

    if name == SchedulerType.INVERSE_SQRT:
        return schedule_func(optimizer, num_warmup_steps=num_warmup_steps, timescale=timescale, **lr_scheduler_kwargs)

    # All other schedulers require `num_training_steps`
    if num_training_steps is None:
        raise ValueError(f"{name} requires `num_training_steps`, please provide that argument.")

    if name == SchedulerType.COSINE_WITH_RESTARTS:
        return schedule_func(
            optimizer,
            num_warmup_steps=num_warmup_steps,
            num_training_steps=num_training_steps,
            num_cycles=num_cycles,
            **lr_scheduler_kwargs,
        )

    if name == SchedulerType.POLYNOMIAL:
        return schedule_func(
            optimizer, num_warmup_steps=num_warmup_steps, num_training_steps=num_training_steps, power=power, **lr_scheduler_kwargs
        )

    if name == SchedulerType.COSINE_WITH_MIN_LR:
        return schedule_func(
            optimizer,
            num_warmup_steps=num_warmup_steps,
            num_training_steps=num_training_steps,
            num_cycles=num_cycles / 2,
            min_lr_rate=min_lr_ratio,
            **lr_scheduler_kwargs,
        )

    # these schedulers do not require `num_decay_steps`
    if name == SchedulerType.LINEAR or name == SchedulerType.COSINE:
        return schedule_func(
            optimizer,
            num_warmup_steps=num_warmup_steps,
            num_training_steps=num_training_steps,
            **lr_scheduler_kwargs,
        )

    # All other schedulers require `num_decay_steps`
    if num_decay_steps is None:
        raise ValueError(f"{name} requires `num_decay_steps`, please provide that argument.")
    if name == SchedulerType.WARMUP_STABLE_DECAY:
        return schedule_func(
            optimizer,
            num_warmup_steps=num_warmup_steps,
            num_stable_steps=num_stable_steps,
            num_decay_steps=num_decay_steps,
            num_cycles=num_cycles / 2,
            min_lr_ratio=min_lr_ratio if min_lr_ratio is not None else 0.0,
            **lr_scheduler_kwargs,
        )

    return schedule_func(
        optimizer,
        num_warmup_steps=num_warmup_steps,
        num_training_steps=num_training_steps,
        num_decay_steps=num_decay_steps,
        **lr_scheduler_kwargs,
    )


def prepare_dataset_args(args: argparse.Namespace, support_metadata: bool):
    # backward compatibility
    if args.caption_extention is not None:
        args.caption_extension = args.caption_extention
        args.caption_extention = None

    # assert args.resolution is not None, f"resolution is required / resolution（解像度）を指定してください"
    if args.resolution is not None:
        args.resolution = tuple([int(r) for r in args.resolution.split(",")])
        if len(args.resolution) == 1:
            args.resolution = (args.resolution[0], args.resolution[0])
        assert (
            len(args.resolution) == 2
        ), f"resolution must be 'size' or 'width,height' / resolution（解像度）は'サイズ'または'幅','高さ'で指定してください: {args.resolution}"

    if args.face_crop_aug_range is not None:
        args.face_crop_aug_range = tuple([float(r) for r in args.face_crop_aug_range.split(",")])
        assert (
            len(args.face_crop_aug_range) == 2 and args.face_crop_aug_range[0] <= args.face_crop_aug_range[1]
        ), f"face_crop_aug_range must be two floats / face_crop_aug_rangeは'下限,上限'で指定してください: {args.face_crop_aug_range}"
    else:
        args.face_crop_aug_range = None

    if support_metadata:
        if args.in_json is not None and (args.color_aug or args.random_crop):
            logger.warning(
                f"latents in npz is ignored when color_aug or random_crop is True / color_augまたはrandom_cropを有効にした場合、npzファイルのlatentsは無視されます"
            )


def prepare_accelerator(args: argparse.Namespace):
    """
    this function also prepares deepspeed plugin
    """

    if args.logging_dir is None:
        logging_dir = None
    else:
        log_prefix = "" if args.log_prefix is None else args.log_prefix
        logging_dir = args.logging_dir + "/" + log_prefix + time.strftime("%Y%m%d%H%M%S", time.localtime())

    if args.log_with is None:
        if logging_dir is not None:
            log_with = "tensorboard"
        else:
            log_with = None
    else:
        log_with = args.log_with
        if log_with in ["tensorboard", "all"]:
            if logging_dir is None:
                raise ValueError(
                    "logging_dir is required when log_with is tensorboard / Tensorboardを使う場合、logging_dirを指定してください"
                )
        if log_with in ["wandb", "all"]:
            try:
                import wandb
            except ImportError:
                raise ImportError("No wandb / wandb がインストールされていないようです")
            if logging_dir is not None:
                os.makedirs(logging_dir, exist_ok=True)
                os.environ["WANDB_DIR"] = logging_dir
            if args.wandb_api_key is not None:
                wandb.login(key=args.wandb_api_key)

    # torch.compile のオプション。 NO の場合は torch.compile は使わない
    dynamo_backend = "NO"
    if args.torch_compile:
        dynamo_backend = args.dynamo_backend

    kwargs_handlers = (
        InitProcessGroupKwargs(timeout=datetime.timedelta(minutes=args.ddp_timeout)) if args.ddp_timeout else None,
        (
            DistributedDataParallelKwargs(
                gradient_as_bucket_view=args.ddp_gradient_as_bucket_view, static_graph=args.ddp_static_graph
            )
            if args.ddp_gradient_as_bucket_view or args.ddp_static_graph
            else None
        ),
    )
    kwargs_handlers = list(filter(lambda x: x is not None, kwargs_handlers))
    deepspeed_plugin = deepspeed_utils.prepare_deepspeed_plugin(args)

    accelerator = Accelerator(
        gradient_accumulation_steps=args.gradient_accumulation_steps,
        mixed_precision=args.mixed_precision,
        log_with=log_with,
        project_dir=logging_dir,
        kwargs_handlers=kwargs_handlers,
        dynamo_backend=dynamo_backend,
        deepspeed_plugin=deepspeed_plugin,
    )
    print("accelerator device:", accelerator.device)
    return accelerator


def prepare_dtype(args: argparse.Namespace):
    weight_dtype = torch.float32
    if args.mixed_precision == "fp16":
        weight_dtype = torch.float16
    elif args.mixed_precision == "bf16":
        weight_dtype = torch.bfloat16

    save_dtype = None
    if args.save_precision == "fp16":
        save_dtype = torch.float16
    elif args.save_precision == "bf16":
        save_dtype = torch.bfloat16
    elif args.save_precision == "float":
        save_dtype = torch.float32

    return weight_dtype, save_dtype


def _load_target_model(args: argparse.Namespace, weight_dtype, device="cpu", unet_use_linear_projection_in_v2=False):
    name_or_path = args.pretrained_model_name_or_path
    name_or_path = os.path.realpath(name_or_path) if os.path.islink(name_or_path) else name_or_path
    load_stable_diffusion_format = os.path.isfile(name_or_path)  # determine SD or Diffusers
    if load_stable_diffusion_format:
        logger.info(f"load StableDiffusion checkpoint: {name_or_path}")
        text_encoder, vae, unet = model_util.load_models_from_stable_diffusion_checkpoint(
            args.v2, name_or_path, device, unet_use_linear_projection_in_v2=unet_use_linear_projection_in_v2
        )
    else:
        # Diffusers model is loaded to CPU
        logger.info(f"load Diffusers pretrained models: {name_or_path}")
        try:
            pipe = StableDiffusionPipeline.from_pretrained(name_or_path, tokenizer=None, safety_checker=None)
        except EnvironmentError as ex:
            logger.error(
                f"model is not found as a file or in Hugging Face, perhaps file name is wrong? / 指定したモデル名のファイル、またはHugging Faceのモデルが見つかりません。ファイル名が誤っているかもしれません: {name_or_path}"
            )
            raise ex
        text_encoder = pipe.text_encoder
        vae = pipe.vae
        unet = pipe.unet
        del pipe

        # Diffusers U-Net to original U-Net
        # TODO *.ckpt/*.safetensorsのv2と同じ形式にここで変換すると良さそう
        # logger.info(f"unet config: {unet.config}")
        original_unet = UNet2DConditionModel(
            unet.config.sample_size,
            unet.config.attention_head_dim,
            unet.config.cross_attention_dim,
            unet.config.use_linear_projection,
            unet.config.upcast_attention,
        )
        original_unet.load_state_dict(unet.state_dict())
        unet = original_unet
        logger.info("U-Net converted to original U-Net")

    # VAEを読み込む
    if args.vae is not None:
        vae = model_util.load_vae(args.vae, weight_dtype)
        logger.info("additional VAE loaded")

    return text_encoder, vae, unet, load_stable_diffusion_format


def load_target_model(args, weight_dtype, accelerator, unet_use_linear_projection_in_v2=False):
    for pi in range(accelerator.state.num_processes):
        if pi == accelerator.state.local_process_index:
            logger.info(f"loading model for process {accelerator.state.local_process_index}/{accelerator.state.num_processes}")

            text_encoder, vae, unet, load_stable_diffusion_format = _load_target_model(
                args,
                weight_dtype,
                accelerator.device if args.lowram else "cpu",
                unet_use_linear_projection_in_v2=unet_use_linear_projection_in_v2,
            )
            # work on low-ram device
            if args.lowram:
                text_encoder.to(accelerator.device)
                unet.to(accelerator.device)
                vae.to(accelerator.device)

            clean_memory_on_device(accelerator.device)
        accelerator.wait_for_everyone()
    return text_encoder, vae, unet, load_stable_diffusion_format


def patch_accelerator_for_fp16_training(accelerator):
    org_unscale_grads = accelerator.scaler._unscale_grads_

    def _unscale_grads_replacer(optimizer, inv_scale, found_inf, allow_fp16):
        return org_unscale_grads(optimizer, inv_scale, found_inf, True)

    accelerator.scaler._unscale_grads_ = _unscale_grads_replacer


def get_hidden_states(args: argparse.Namespace, input_ids, tokenizer, text_encoder, weight_dtype=None):
    # with no_token_padding, the length is not max length, return result immediately
    if input_ids.size()[-1] != tokenizer.model_max_length:
        return text_encoder(input_ids)[0]

    # input_ids: b,n,77
    b_size = input_ids.size()[0]
    input_ids = input_ids.reshape((-1, tokenizer.model_max_length))  # batch_size*3, 77

    if args.clip_skip is None:
        encoder_hidden_states = text_encoder(input_ids)[0]
    else:
        enc_out = text_encoder(input_ids, output_hidden_states=True, return_dict=True)
        encoder_hidden_states = enc_out["hidden_states"][-args.clip_skip]
        encoder_hidden_states = text_encoder.text_model.final_layer_norm(encoder_hidden_states)

    # bs*3, 77, 768 or 1024
    encoder_hidden_states = encoder_hidden_states.reshape((b_size, -1, encoder_hidden_states.shape[-1]))

    if args.max_token_length is not None:
        if args.v2:
            # v2: <BOS>...<EOS> <PAD> ... の三連を <BOS>...<EOS> <PAD> ... へ戻す　正直この実装でいいのかわからん
            states_list = [encoder_hidden_states[:, 0].unsqueeze(1)]  # <BOS>
            for i in range(1, args.max_token_length, tokenizer.model_max_length):
                chunk = encoder_hidden_states[:, i : i + tokenizer.model_max_length - 2]  # <BOS> の後から 最後の前まで
                if i > 0:
                    for j in range(len(chunk)):
                        if input_ids[j, 1] == tokenizer.eos_token:  # 空、つまり <BOS> <EOS> <PAD> ...のパターン
                            chunk[j, 0] = chunk[j, 1]  # 次の <PAD> の値をコピーする
                states_list.append(chunk)  # <BOS> の後から <EOS> の前まで
            states_list.append(encoder_hidden_states[:, -1].unsqueeze(1))  # <EOS> か <PAD> のどちらか
            encoder_hidden_states = torch.cat(states_list, dim=1)
        else:
            # v1: <BOS>...<EOS> の三連を <BOS>...<EOS> へ戻す
            states_list = [encoder_hidden_states[:, 0].unsqueeze(1)]  # <BOS>
            for i in range(1, args.max_token_length, tokenizer.model_max_length):
                states_list.append(
                    encoder_hidden_states[:, i : i + tokenizer.model_max_length - 2]
                )  # <BOS> の後から <EOS> の前まで
            states_list.append(encoder_hidden_states[:, -1].unsqueeze(1))  # <EOS>
            encoder_hidden_states = torch.cat(states_list, dim=1)

    if weight_dtype is not None:
        # this is required for additional network training
        encoder_hidden_states = encoder_hidden_states.to(weight_dtype)

    return encoder_hidden_states


def pool_workaround(
    text_encoder: CLIPTextModelWithProjection, last_hidden_state: torch.Tensor, input_ids: torch.Tensor, eos_token_id: int
):
    r"""
    workaround for CLIP's pooling bug: it returns the hidden states for the max token id as the pooled output
    instead of the hidden states for the EOS token
    If we use Textual Inversion, we need to use the hidden states for the EOS token as the pooled output

    Original code from CLIP's pooling function:

    \# text_embeds.shape = [batch_size, sequence_length, transformer.width]
    \# take features from the eot embedding (eot_token is the highest number in each sequence)
    \# casting to torch.int for onnx compatibility: argmax doesn't support int64 inputs with opset 14
    pooled_output = last_hidden_state[
        torch.arange(last_hidden_state.shape[0], device=last_hidden_state.device),
        input_ids.to(dtype=torch.int, device=last_hidden_state.device).argmax(dim=-1),
    ]
    """

    # input_ids: b*n,77
    # find index for EOS token

    # Following code is not working if one of the input_ids has multiple EOS tokens (very odd case)
    # eos_token_index = torch.where(input_ids == eos_token_id)[1]
    # eos_token_index = eos_token_index.to(device=last_hidden_state.device)

    # Create a mask where the EOS tokens are
    eos_token_mask = (input_ids == eos_token_id).int()

    # Use argmax to find the last index of the EOS token for each element in the batch
    eos_token_index = torch.argmax(eos_token_mask, dim=1)  # this will be 0 if there is no EOS token, it's fine
    eos_token_index = eos_token_index.to(device=last_hidden_state.device)

    # get hidden states for EOS token
    pooled_output = last_hidden_state[torch.arange(last_hidden_state.shape[0], device=last_hidden_state.device), eos_token_index]

    # apply projection: projection may be of different dtype than last_hidden_state
    pooled_output = text_encoder.text_projection(pooled_output.to(text_encoder.text_projection.weight.dtype))
    pooled_output = pooled_output.to(last_hidden_state.dtype)

    return pooled_output


def get_hidden_states_sdxl(
    max_token_length: int,
    input_ids1: torch.Tensor,
    input_ids2: torch.Tensor,
    tokenizer1: CLIPTokenizer,
    tokenizer2: CLIPTokenizer,
    text_encoder1: CLIPTextModel,
    text_encoder2: CLIPTextModelWithProjection,
    weight_dtype: Optional[str] = None,
    accelerator: Optional[Accelerator] = None,
):
    # input_ids: b,n,77 -> b*n, 77
    b_size = input_ids1.size()[0]
    input_ids1 = input_ids1.reshape((-1, tokenizer1.model_max_length))  # batch_size*n, 77
    input_ids2 = input_ids2.reshape((-1, tokenizer2.model_max_length))  # batch_size*n, 77

    # text_encoder1
    enc_out = text_encoder1(input_ids1, output_hidden_states=True, return_dict=True)
    hidden_states1 = enc_out["hidden_states"][11]

    # text_encoder2
    enc_out = text_encoder2(input_ids2, output_hidden_states=True, return_dict=True)
    hidden_states2 = enc_out["hidden_states"][-2]  # penuultimate layer

    # pool2 = enc_out["text_embeds"]
    unwrapped_text_encoder2 = text_encoder2 if accelerator is None else accelerator.unwrap_model(text_encoder2)
    pool2 = pool_workaround(unwrapped_text_encoder2, enc_out["last_hidden_state"], input_ids2, tokenizer2.eos_token_id)

    # b*n, 77, 768 or 1280 -> b, n*77, 768 or 1280
    n_size = 1 if max_token_length is None else max_token_length // 75
    hidden_states1 = hidden_states1.reshape((b_size, -1, hidden_states1.shape[-1]))
    hidden_states2 = hidden_states2.reshape((b_size, -1, hidden_states2.shape[-1]))

    if max_token_length is not None:
        # bs*3, 77, 768 or 1024
        # encoder1: <BOS>...<EOS> の三連を <BOS>...<EOS> へ戻す
        states_list = [hidden_states1[:, 0].unsqueeze(1)]  # <BOS>
        for i in range(1, max_token_length, tokenizer1.model_max_length):
            states_list.append(hidden_states1[:, i : i + tokenizer1.model_max_length - 2])  # <BOS> の後から <EOS> の前まで
        states_list.append(hidden_states1[:, -1].unsqueeze(1))  # <EOS>
        hidden_states1 = torch.cat(states_list, dim=1)

        # v2: <BOS>...<EOS> <PAD> ... の三連を <BOS>...<EOS> <PAD> ... へ戻す　正直この実装でいいのかわからん
        states_list = [hidden_states2[:, 0].unsqueeze(1)]  # <BOS>
        for i in range(1, max_token_length, tokenizer2.model_max_length):
            chunk = hidden_states2[:, i : i + tokenizer2.model_max_length - 2]  # <BOS> の後から 最後の前まで
            # this causes an error:
            # RuntimeError: one of the variables needed for gradient computation has been modified by an inplace operation
            # if i > 1:
            #     for j in range(len(chunk)):  # batch_size
            #         if input_ids2[n_index + j * n_size, 1] == tokenizer2.eos_token_id:  # 空、つまり <BOS> <EOS> <PAD> ...のパターン
            #             chunk[j, 0] = chunk[j, 1]  # 次の <PAD> の値をコピーする
            states_list.append(chunk)  # <BOS> の後から <EOS> の前まで
        states_list.append(hidden_states2[:, -1].unsqueeze(1))  # <EOS> か <PAD> のどちらか
        hidden_states2 = torch.cat(states_list, dim=1)

        # pool はnの最初のものを使う
        pool2 = pool2[::n_size]

    if weight_dtype is not None:
        # this is required for additional network training
        hidden_states1 = hidden_states1.to(weight_dtype)
        hidden_states2 = hidden_states2.to(weight_dtype)

    return hidden_states1, hidden_states2, pool2


def default_if_none(value, default):
    return default if value is None else value


def get_epoch_ckpt_name(args: argparse.Namespace, ext: str, epoch_no: int):
    model_name = default_if_none(args.output_name, DEFAULT_EPOCH_NAME)
    return EPOCH_FILE_NAME.format(model_name, epoch_no) + ext


def get_step_ckpt_name(args: argparse.Namespace, ext: str, step_no: int):
    model_name = default_if_none(args.output_name, DEFAULT_STEP_NAME)
    return STEP_FILE_NAME.format(model_name, step_no) + ext


def get_last_ckpt_name(args: argparse.Namespace, ext: str):
    model_name = default_if_none(args.output_name, DEFAULT_LAST_OUTPUT_NAME)
    return model_name + ext


def get_remove_epoch_no(args: argparse.Namespace, epoch_no: int):
    if args.save_last_n_epochs is None:
        return None

    remove_epoch_no = epoch_no - args.save_every_n_epochs * args.save_last_n_epochs
    if remove_epoch_no < 0:
        return None
    return remove_epoch_no


def get_remove_step_no(args: argparse.Namespace, step_no: int):
    if args.save_last_n_steps is None:
        return None

    # last_n_steps前のstep_noから、save_every_n_stepsの倍数のstep_noを計算して削除する
    # save_every_n_steps=10, save_last_n_steps=30の場合、50step目には30step分残し、10step目を削除する
    remove_step_no = step_no - args.save_last_n_steps - 1
    remove_step_no = remove_step_no - (remove_step_no % args.save_every_n_steps)
    if remove_step_no < 0:
        return None
    return remove_step_no


# epochとstepの保存、メタデータにepoch/stepが含まれ引数が同じになるため、統合している
# on_epoch_end: Trueならepoch終了時、Falseならstep経過時
def save_sd_model_on_epoch_end_or_stepwise(
    args: argparse.Namespace,
    on_epoch_end: bool,
    accelerator,
    src_path: str,
    save_stable_diffusion_format: bool,
    use_safetensors: bool,
    save_dtype: torch.dtype,
    epoch: int,
    num_train_epochs: int,
    global_step: int,
    text_encoder,
    unet,
    vae,
):
    def sd_saver(ckpt_file, epoch_no, global_step):
        sai_metadata = get_sai_model_spec(None, args, False, False, False, is_stable_diffusion_ckpt=True)
        model_util.save_stable_diffusion_checkpoint(
            args.v2, ckpt_file, text_encoder, unet, src_path, epoch_no, global_step, sai_metadata, save_dtype, vae
        )

    def diffusers_saver(out_dir):
        model_util.save_diffusers_checkpoint(
            args.v2, out_dir, text_encoder, unet, src_path, vae=vae, use_safetensors=use_safetensors
        )

    save_sd_model_on_epoch_end_or_stepwise_common(
        args,
        on_epoch_end,
        accelerator,
        save_stable_diffusion_format,
        use_safetensors,
        epoch,
        num_train_epochs,
        global_step,
        sd_saver,
        diffusers_saver,
    )


def save_sd_model_on_epoch_end_or_stepwise_common(
    args: argparse.Namespace,
    on_epoch_end: bool,
    accelerator,
    save_stable_diffusion_format: bool,
    use_safetensors: bool,
    epoch: int,
    num_train_epochs: int,
    global_step: int,
    sd_saver,
    diffusers_saver,
):
    if on_epoch_end:
        epoch_no = epoch + 1
        saving = epoch_no % args.save_every_n_epochs == 0 and epoch_no < num_train_epochs
        if not saving:
            return

        model_name = default_if_none(args.output_name, DEFAULT_EPOCH_NAME)
        remove_no = get_remove_epoch_no(args, epoch_no)
    else:
        # 保存するか否かは呼び出し側で判断済み

        model_name = default_if_none(args.output_name, DEFAULT_STEP_NAME)
        epoch_no = epoch  # 例: 最初のepochの途中で保存したら0になる、SDモデルに保存される
        remove_no = get_remove_step_no(args, global_step)

    os.makedirs(args.output_dir, exist_ok=True)
    if save_stable_diffusion_format:
        ext = ".safetensors" if use_safetensors else ".ckpt"

        if on_epoch_end:
            ckpt_name = get_epoch_ckpt_name(args, ext, epoch_no)
        else:
            ckpt_name = get_step_ckpt_name(args, ext, global_step)

        ckpt_file = os.path.join(args.output_dir, ckpt_name)
        logger.info("")
        logger.info(f"saving checkpoint: {ckpt_file}")
        sd_saver(ckpt_file, epoch_no, global_step)

        if args.huggingface_repo_id is not None:
            huggingface_util.upload(args, ckpt_file, "/" + ckpt_name)

        # remove older checkpoints
        if remove_no is not None:
            if on_epoch_end:
                remove_ckpt_name = get_epoch_ckpt_name(args, ext, remove_no)
            else:
                remove_ckpt_name = get_step_ckpt_name(args, ext, remove_no)

            remove_ckpt_file = os.path.join(args.output_dir, remove_ckpt_name)
            if os.path.exists(remove_ckpt_file):
                logger.info(f"removing old checkpoint: {remove_ckpt_file}")
                os.remove(remove_ckpt_file)

    else:
        if on_epoch_end:
            out_dir = os.path.join(args.output_dir, EPOCH_DIFFUSERS_DIR_NAME.format(model_name, epoch_no))
        else:
            out_dir = os.path.join(args.output_dir, STEP_DIFFUSERS_DIR_NAME.format(model_name, global_step))

        logger.info("")
        logger.info(f"saving model: {out_dir}")
        diffusers_saver(out_dir)

        if args.huggingface_repo_id is not None:
            huggingface_util.upload(args, out_dir, "/" + model_name)

        # remove older checkpoints
        if remove_no is not None:
            if on_epoch_end:
                remove_out_dir = os.path.join(args.output_dir, EPOCH_DIFFUSERS_DIR_NAME.format(model_name, remove_no))
            else:
                remove_out_dir = os.path.join(args.output_dir, STEP_DIFFUSERS_DIR_NAME.format(model_name, remove_no))

            if os.path.exists(remove_out_dir):
                logger.info(f"removing old model: {remove_out_dir}")
                shutil.rmtree(remove_out_dir)

    if args.save_state:
        if on_epoch_end:
            save_and_remove_state_on_epoch_end(args, accelerator, epoch_no)
        else:
            save_and_remove_state_stepwise(args, accelerator, global_step)


def save_and_remove_state_on_epoch_end(args: argparse.Namespace, accelerator, epoch_no):
    model_name = default_if_none(args.output_name, DEFAULT_EPOCH_NAME)

    logger.info("")
    logger.info(f"saving state at epoch {epoch_no}")
    os.makedirs(args.output_dir, exist_ok=True)

    state_dir = os.path.join(args.output_dir, EPOCH_STATE_NAME.format(model_name, epoch_no))
    accelerator.save_state(state_dir)
    if args.save_state_to_huggingface:
        logger.info("uploading state to huggingface.")
        huggingface_util.upload(args, state_dir, "/" + EPOCH_STATE_NAME.format(model_name, epoch_no))

    last_n_epochs = args.save_last_n_epochs_state if args.save_last_n_epochs_state else args.save_last_n_epochs
    if last_n_epochs is not None:
        remove_epoch_no = epoch_no - args.save_every_n_epochs * last_n_epochs
        state_dir_old = os.path.join(args.output_dir, EPOCH_STATE_NAME.format(model_name, remove_epoch_no))
        if os.path.exists(state_dir_old):
            logger.info(f"removing old state: {state_dir_old}")
            shutil.rmtree(state_dir_old)


def save_and_remove_state_stepwise(args: argparse.Namespace, accelerator, step_no):
    model_name = default_if_none(args.output_name, DEFAULT_STEP_NAME)

    logger.info("")
    logger.info(f"saving state at step {step_no}")
    os.makedirs(args.output_dir, exist_ok=True)

    state_dir = os.path.join(args.output_dir, STEP_STATE_NAME.format(model_name, step_no))
    accelerator.save_state(state_dir)
    if args.save_state_to_huggingface:
        logger.info("uploading state to huggingface.")
        huggingface_util.upload(args, state_dir, "/" + STEP_STATE_NAME.format(model_name, step_no))

    last_n_steps = args.save_last_n_steps_state if args.save_last_n_steps_state else args.save_last_n_steps
    if last_n_steps is not None:
        # last_n_steps前のstep_noから、save_every_n_stepsの倍数のstep_noを計算して削除する
        remove_step_no = step_no - last_n_steps - 1
        remove_step_no = remove_step_no - (remove_step_no % args.save_every_n_steps)

        if remove_step_no > 0:
            state_dir_old = os.path.join(args.output_dir, STEP_STATE_NAME.format(model_name, remove_step_no))
            if os.path.exists(state_dir_old):
                logger.info(f"removing old state: {state_dir_old}")
                shutil.rmtree(state_dir_old)


def save_state_on_train_end(args: argparse.Namespace, accelerator):
    model_name = default_if_none(args.output_name, DEFAULT_LAST_OUTPUT_NAME)

    logger.info("")
    logger.info("saving last state.")
    os.makedirs(args.output_dir, exist_ok=True)

    state_dir = os.path.join(args.output_dir, LAST_STATE_NAME.format(model_name))
    accelerator.save_state(state_dir)

    if args.save_state_to_huggingface:
        logger.info("uploading last state to huggingface.")
        huggingface_util.upload(args, state_dir, "/" + LAST_STATE_NAME.format(model_name))


def save_sd_model_on_train_end(
    args: argparse.Namespace,
    src_path: str,
    save_stable_diffusion_format: bool,
    use_safetensors: bool,
    save_dtype: torch.dtype,
    epoch: int,
    global_step: int,
    text_encoder,
    unet,
    vae,
):
    def sd_saver(ckpt_file, epoch_no, global_step):
        sai_metadata = get_sai_model_spec(None, args, False, False, False, is_stable_diffusion_ckpt=True)
        model_util.save_stable_diffusion_checkpoint(
            args.v2, ckpt_file, text_encoder, unet, src_path, epoch_no, global_step, sai_metadata, save_dtype, vae
        )

    def diffusers_saver(out_dir):
        model_util.save_diffusers_checkpoint(
            args.v2, out_dir, text_encoder, unet, src_path, vae=vae, use_safetensors=use_safetensors
        )

    save_sd_model_on_train_end_common(
        args, save_stable_diffusion_format, use_safetensors, epoch, global_step, sd_saver, diffusers_saver
    )


def save_sd_model_on_train_end_common(
    args: argparse.Namespace,
    save_stable_diffusion_format: bool,
    use_safetensors: bool,
    epoch: int,
    global_step: int,
    sd_saver,
    diffusers_saver,
):
    model_name = default_if_none(args.output_name, DEFAULT_LAST_OUTPUT_NAME)

    if save_stable_diffusion_format:
        os.makedirs(args.output_dir, exist_ok=True)

        ckpt_name = model_name + (".safetensors" if use_safetensors else ".ckpt")
        ckpt_file = os.path.join(args.output_dir, ckpt_name)

        logger.info(f"save trained model as StableDiffusion checkpoint to {ckpt_file}")
        sd_saver(ckpt_file, epoch, global_step)

        if args.huggingface_repo_id is not None:
            huggingface_util.upload(args, ckpt_file, "/" + ckpt_name, force_sync_upload=True)
    else:
        out_dir = os.path.join(args.output_dir, model_name)
        os.makedirs(out_dir, exist_ok=True)

        logger.info(f"save trained model as Diffusers to {out_dir}")
        diffusers_saver(out_dir)

        if args.huggingface_repo_id is not None:
            huggingface_util.upload(args, out_dir, "/" + model_name, force_sync_upload=True)


def get_timesteps_and_huber_c(args, min_timestep, max_timestep, noise_scheduler, b_size, device):
    timesteps = torch.randint(min_timestep, max_timestep, (b_size,), device="cpu")

    if args.loss_type == "huber" or args.loss_type == "smooth_l1":
        if args.huber_schedule == "exponential":
            alpha = -math.log(args.huber_c) / noise_scheduler.config.num_train_timesteps
            huber_c = torch.exp(-alpha * timesteps)
        elif args.huber_schedule == "snr":
            alphas_cumprod = torch.index_select(noise_scheduler.alphas_cumprod, 0, timesteps)
            sigmas = ((1.0 - alphas_cumprod) / alphas_cumprod) ** 0.5
            huber_c = (1 - args.huber_c) / (1 + sigmas) ** 2 + args.huber_c
        elif args.huber_schedule == "constant":
            huber_c = torch.full((b_size,), args.huber_c)
        else:
            raise NotImplementedError(f"Unknown Huber loss schedule {args.huber_schedule}!")
        huber_c = huber_c.to(device)
    elif args.loss_type == "l2":
        huber_c = None  # may be anything, as it's not used
    else:
        raise NotImplementedError(f"Unknown loss type {args.loss_type}")

    timesteps = timesteps.long().to(device)
    return timesteps, huber_c


def get_noise_noisy_latents_and_timesteps(args, noise_scheduler, latents):
    # Sample noise that we'll add to the latents
    noise = torch.randn_like(latents, device=latents.device)
    if args.noise_offset:
        if args.noise_offset_random_strength:
            noise_offset = torch.rand(1, device=latents.device) * args.noise_offset
        else:
            noise_offset = args.noise_offset
        noise = custom_train_functions.apply_noise_offset(latents, noise, noise_offset, args.adaptive_noise_scale)
    if args.multires_noise_iterations:
        noise = custom_train_functions.pyramid_noise_like(
            noise, latents.device, args.multires_noise_iterations, args.multires_noise_discount
        )

    # Sample a random timestep for each image
    b_size = latents.shape[0]
    min_timestep = 0 if args.min_timestep is None else args.min_timestep
    max_timestep = noise_scheduler.config.num_train_timesteps if args.max_timestep is None else args.max_timestep

    timesteps, huber_c = get_timesteps_and_huber_c(args, min_timestep, max_timestep, noise_scheduler, b_size, latents.device)

    # Add noise to the latents according to the noise magnitude at each timestep
    # (this is the forward diffusion process)
    if args.ip_noise_gamma:
        if args.ip_noise_gamma_random_strength:
            strength = torch.rand(1, device=latents.device) * args.ip_noise_gamma
        else:
            strength = args.ip_noise_gamma
        noisy_latents = noise_scheduler.add_noise(latents, noise + strength * torch.randn_like(latents), timesteps)
    else:
        noisy_latents = noise_scheduler.add_noise(latents, noise, timesteps)

    return noise, noisy_latents, timesteps, huber_c


def conditional_loss(
    model_pred: torch.Tensor, target: torch.Tensor, reduction: str, loss_type: str, huber_c: Optional[torch.Tensor]
):
    if loss_type == "l2":
        loss = torch.nn.functional.mse_loss(model_pred, target, reduction=reduction)
    elif loss_type == "l1":
        loss = torch.nn.functional.l1_loss(model_pred, target, reduction=reduction)
    elif loss_type == "huber":
        huber_c = huber_c.view(-1, 1, 1, 1)
        loss = 2 * huber_c * (torch.sqrt((model_pred - target) ** 2 + huber_c**2) - huber_c)
        if reduction == "mean":
            loss = torch.mean(loss)
        elif reduction == "sum":
            loss = torch.sum(loss)
    elif loss_type == "smooth_l1":
        huber_c = huber_c.view(-1, 1, 1, 1)
        loss = 2 * (torch.sqrt((model_pred - target) ** 2 + huber_c**2) - huber_c)
        if reduction == "mean":
            loss = torch.mean(loss)
        elif reduction == "sum":
            loss = torch.sum(loss)
    else:
        raise NotImplementedError(f"Unsupported Loss Type {loss_type}")
    return loss


def append_lr_to_logs(logs, lr_scheduler, optimizer_type, including_unet=True):
    names = []
    if including_unet:
        names.append("unet")
    names.append("text_encoder1")
    names.append("text_encoder2")

    append_lr_to_logs_with_names(logs, lr_scheduler, optimizer_type, names)


def append_lr_to_logs_with_names(logs, lr_scheduler, optimizer_type, names):
    lrs = lr_scheduler.get_last_lr()

    for lr_index in range(len(lrs)):
        name = names[lr_index]
        logs["lr/" + name] = float(lrs[lr_index])

        if optimizer_type.lower().startswith("DAdapt".lower()) or optimizer_type.lower() == "Prodigy".lower():
            logs["lr/d*lr/" + name] = (
                lr_scheduler.optimizers[-1].param_groups[lr_index]["d"] * lr_scheduler.optimizers[-1].param_groups[lr_index]["lr"]
            )


# scheduler:
SCHEDULER_LINEAR_START = 0.00085
SCHEDULER_LINEAR_END = 0.0120
SCHEDULER_TIMESTEPS = 1000
SCHEDLER_SCHEDULE = "scaled_linear"


def get_my_scheduler(
    *,
    sample_sampler: str,
    v_parameterization: bool,
):
    sched_init_args = {}
    if sample_sampler == "ddim":
        scheduler_cls = DDIMScheduler
    elif sample_sampler == "ddpm":  # ddpmはおかしくなるのでoptionから外してある
        scheduler_cls = DDPMScheduler
    elif sample_sampler == "pndm":
        scheduler_cls = PNDMScheduler
    elif sample_sampler == "lms" or sample_sampler == "k_lms":
        scheduler_cls = LMSDiscreteScheduler
    elif sample_sampler == "euler" or sample_sampler == "k_euler":
        scheduler_cls = EulerDiscreteScheduler
    elif sample_sampler == "euler_a" or sample_sampler == "k_euler_a":
        scheduler_cls = EulerAncestralDiscreteScheduler
    elif sample_sampler == "dpmsolver" or sample_sampler == "dpmsolver++":
        scheduler_cls = DPMSolverMultistepScheduler
        sched_init_args["algorithm_type"] = sample_sampler
    elif sample_sampler == "dpmsingle":
        scheduler_cls = DPMSolverSinglestepScheduler
    elif sample_sampler == "heun":
        scheduler_cls = HeunDiscreteScheduler
    elif sample_sampler == "dpm_2" or sample_sampler == "k_dpm_2":
        scheduler_cls = KDPM2DiscreteScheduler
    elif sample_sampler == "dpm_2_a" or sample_sampler == "k_dpm_2_a":
        scheduler_cls = KDPM2AncestralDiscreteScheduler
    else:
        scheduler_cls = DDIMScheduler

    if v_parameterization:
        sched_init_args["prediction_type"] = "v_prediction"

    scheduler = scheduler_cls(
        num_train_timesteps=SCHEDULER_TIMESTEPS,
        beta_start=SCHEDULER_LINEAR_START,
        beta_end=SCHEDULER_LINEAR_END,
        beta_schedule=SCHEDLER_SCHEDULE,
        **sched_init_args,
    )

    # clip_sample=Trueにする
    if hasattr(scheduler.config, "clip_sample") and scheduler.config.clip_sample is False:
        # logger.info("set clip_sample to True")
        scheduler.config.clip_sample = True

    return scheduler


def sample_images(*args, **kwargs):
    return sample_images_common(StableDiffusionLongPromptWeightingPipeline, *args, **kwargs)


def line_to_prompt_dict(line: str) -> dict:
    # subset of gen_img_diffusers
    prompt_args = line.split(" --")
    prompt_dict = {}
    prompt_dict["prompt"] = prompt_args[0]

    for parg in prompt_args:
        try:
            m = re.match(r"w (\d+)", parg, re.IGNORECASE)
            if m:
                prompt_dict["width"] = int(m.group(1))
                continue

            m = re.match(r"h (\d+)", parg, re.IGNORECASE)
            if m:
                prompt_dict["height"] = int(m.group(1))
                continue

            m = re.match(r"d (\d+)", parg, re.IGNORECASE)
            if m:
                prompt_dict["seed"] = int(m.group(1))
                continue

            m = re.match(r"s (\d+)", parg, re.IGNORECASE)
            if m:  # steps
                prompt_dict["sample_steps"] = max(1, min(1000, int(m.group(1))))
                continue

            m = re.match(r"l ([\d\.]+)", parg, re.IGNORECASE)
            if m:  # scale
                prompt_dict["scale"] = float(m.group(1))
                continue

            m = re.match(r"n (.+)", parg, re.IGNORECASE)
            if m:  # negative prompt
                prompt_dict["negative_prompt"] = m.group(1)
                continue

            m = re.match(r"ss (.+)", parg, re.IGNORECASE)
            if m:
                prompt_dict["sample_sampler"] = m.group(1)
                continue

            m = re.match(r"cn (.+)", parg, re.IGNORECASE)
            if m:
                prompt_dict["controlnet_image"] = m.group(1)
                continue

        except ValueError as ex:
            logger.error(f"Exception in parsing / 解析エラー: {parg}")
            logger.error(ex)

    return prompt_dict


def sample_images_common(
    pipe_class,
    accelerator: Accelerator,
    args: argparse.Namespace,
    epoch,
    steps,
    device,
    vae,
    tokenizer,
    text_encoder,
    unet,
    prompt_replacement=None,
    controlnet=None,
):
    """
    StableDiffusionLongPromptWeightingPipelineの改造版を使うようにしたので、clip skipおよびプロンプトの重みづけに対応した
    TODO Use strategies here
    """

    if steps == 0:
        if not args.sample_at_first:
            return
    else:
        if args.sample_every_n_steps is None and args.sample_every_n_epochs is None:
            return
        if args.sample_every_n_epochs is not None:
            # sample_every_n_steps は無視する
            if epoch is None or epoch % args.sample_every_n_epochs != 0:
                return
        else:
            if steps % args.sample_every_n_steps != 0 or epoch is not None:  # steps is not divisible or end of epoch
                return

    logger.info("")
    logger.info(f"generating sample images at step / サンプル画像生成 ステップ: {steps}")
    if not os.path.isfile(args.sample_prompts):
        logger.error(f"No prompt file / プロンプトファイルがありません: {args.sample_prompts}")
        return

    distributed_state = PartialState()  # for multi gpu distributed inference. this is a singleton, so it's safe to use it here

    org_vae_device = vae.device  # CPUにいるはず
    vae.to(distributed_state.device)  # distributed_state.device is same as accelerator.device

    # unwrap unet and text_encoder(s)
    unet = accelerator.unwrap_model(unet)
    if isinstance(text_encoder, (list, tuple)):
        text_encoder = [accelerator.unwrap_model(te) for te in text_encoder]
    else:
        text_encoder = accelerator.unwrap_model(text_encoder)

    # read prompts
    if args.sample_prompts.endswith(".txt"):
        with open(args.sample_prompts, "r", encoding="utf-8") as f:
            lines = f.readlines()
        prompts = [line.strip() for line in lines if len(line.strip()) > 0 and line[0] != "#"]
    elif args.sample_prompts.endswith(".toml"):
        with open(args.sample_prompts, "r", encoding="utf-8") as f:
            data = toml.load(f)
        prompts = [dict(**data["prompt"], **subset) for subset in data["prompt"]["subset"]]
    elif args.sample_prompts.endswith(".json"):
        with open(args.sample_prompts, "r", encoding="utf-8") as f:
            prompts = json.load(f)

    # schedulers: dict = {}  cannot find where this is used
    default_scheduler = get_my_scheduler(
        sample_sampler=args.sample_sampler,
        v_parameterization=args.v_parameterization,
    )

    pipeline = pipe_class(
        text_encoder=text_encoder,
        vae=vae,
        unet=unet,
        tokenizer=tokenizer,
        scheduler=default_scheduler,
        safety_checker=None,
        feature_extractor=None,
        requires_safety_checker=False,
        clip_skip=args.clip_skip,
    )
    pipeline.to(distributed_state.device)
    save_dir = args.output_dir + "/sample"
    os.makedirs(save_dir, exist_ok=True)

    # preprocess prompts
    for i in range(len(prompts)):
        prompt_dict = prompts[i]
        if isinstance(prompt_dict, str):
            prompt_dict = line_to_prompt_dict(prompt_dict)
            prompts[i] = prompt_dict
        assert isinstance(prompt_dict, dict)

        # Adds an enumerator to the dict based on prompt position. Used later to name image files. Also cleanup of extra data in original prompt dict.
        prompt_dict["enum"] = i
        prompt_dict.pop("subset", None)

    # save random state to restore later
    rng_state = torch.get_rng_state()
    cuda_rng_state = None
    try:
        cuda_rng_state = torch.cuda.get_rng_state() if torch.cuda.is_available() else None
    except Exception:
        pass

    if distributed_state.num_processes <= 1:
        # If only one device is available, just use the original prompt list. We don't need to care about the distribution of prompts.
        with torch.no_grad():
            for prompt_dict in prompts:
                sample_image_inference(
                    accelerator, args, pipeline, save_dir, prompt_dict, epoch, steps, prompt_replacement, controlnet=controlnet
                )
    else:
        # Creating list with N elements, where each element is a list of prompt_dicts, and N is the number of processes available (number of devices available)
        # prompt_dicts are assigned to lists based on order of processes, to attempt to time the image creation time to match enum order. Probably only works when steps and sampler are identical.
        per_process_prompts = []  # list of lists
        for i in range(distributed_state.num_processes):
            per_process_prompts.append(prompts[i :: distributed_state.num_processes])

        with torch.no_grad():
            with distributed_state.split_between_processes(per_process_prompts) as prompt_dict_lists:
                for prompt_dict in prompt_dict_lists[0]:
                    sample_image_inference(
                        accelerator, args, pipeline, save_dir, prompt_dict, epoch, steps, prompt_replacement, controlnet=controlnet
                    )

    # clear pipeline and cache to reduce vram usage
    del pipeline

    # I'm not sure which of these is the correct way to clear the memory, but accelerator's device is used in the pipeline, so I'm using it here.
    # with torch.cuda.device(torch.cuda.current_device()):
    #     torch.cuda.empty_cache()
    clean_memory_on_device(accelerator.device)

    torch.set_rng_state(rng_state)
    if torch.cuda.is_available() and cuda_rng_state is not None:
        torch.cuda.set_rng_state(cuda_rng_state)
    vae.to(org_vae_device)


def sample_image_inference(
    accelerator: Accelerator,
    args: argparse.Namespace,
    pipeline,
    save_dir,
    prompt_dict,
    epoch,
    steps,
    prompt_replacement,
    controlnet=None,
):
    assert isinstance(prompt_dict, dict)
    negative_prompt = prompt_dict.get("negative_prompt")
    sample_steps = prompt_dict.get("sample_steps", 30)
    width = prompt_dict.get("width", 512)
    height = prompt_dict.get("height", 512)
    scale = prompt_dict.get("scale", 7.5)
    seed = prompt_dict.get("seed")
    controlnet_image = prompt_dict.get("controlnet_image")
    prompt: str = prompt_dict.get("prompt", "")
    sampler_name: str = prompt_dict.get("sample_sampler", args.sample_sampler)

    if prompt_replacement is not None:
        prompt = prompt.replace(prompt_replacement[0], prompt_replacement[1])
        if negative_prompt is not None:
            negative_prompt = negative_prompt.replace(prompt_replacement[0], prompt_replacement[1])

    if seed is not None:
        torch.manual_seed(seed)
        if torch.cuda.is_available():
            torch.cuda.manual_seed(seed)
    else:
        # True random sample image generation
        torch.seed()
        if torch.cuda.is_available():
            torch.cuda.seed()

    scheduler = get_my_scheduler(
        sample_sampler=sampler_name,
        v_parameterization=args.v_parameterization,
    )
    pipeline.scheduler = scheduler

    if controlnet_image is not None:
        controlnet_image = Image.open(controlnet_image).convert("RGB")
        controlnet_image = controlnet_image.resize((width, height), Image.LANCZOS)

    height = max(64, height - height % 8)  # round to divisible by 8
    width = max(64, width - width % 8)  # round to divisible by 8
    logger.info(f"prompt: {prompt}")
    logger.info(f"negative_prompt: {negative_prompt}")
    logger.info(f"height: {height}")
    logger.info(f"width: {width}")
    logger.info(f"sample_steps: {sample_steps}")
    logger.info(f"scale: {scale}")
    logger.info(f"sample_sampler: {sampler_name}")
    if seed is not None:
        logger.info(f"seed: {seed}")
    with accelerator.autocast():
        latents = pipeline(
            prompt=prompt,
            height=height,
            width=width,
            num_inference_steps=sample_steps,
            guidance_scale=scale,
            negative_prompt=negative_prompt,
            controlnet=controlnet,
            controlnet_image=controlnet_image,
        )

    if torch.cuda.is_available():
        with torch.cuda.device(torch.cuda.current_device()):
            torch.cuda.empty_cache()

    image = pipeline.latents_to_image(latents)[0]

    # adding accelerator.wait_for_everyone() here should sync up and ensure that sample images are saved in the same order as the original prompt list
    # but adding 'enum' to the filename should be enough

    ts_str = time.strftime("%Y%m%d%H%M%S", time.localtime())
    num_suffix = f"e{epoch:06d}" if epoch is not None else f"{steps:06d}"
    seed_suffix = "" if seed is None else f"_{seed}"
    i: int = prompt_dict["enum"]
    img_filename = f"{'' if args.output_name is None else args.output_name + '_'}{num_suffix}_{i:02d}_{ts_str}{seed_suffix}.png"
    image.save(os.path.join(save_dir, img_filename))

    # send images to wandb if enabled
    if "wandb" in [tracker.name for tracker in accelerator.trackers]:
        wandb_tracker = accelerator.get_tracker("wandb")

        import wandb

        # not to commit images to avoid inconsistency between training and logging steps
        wandb_tracker.log({f"sample_{i}": wandb.Image(image, caption=prompt)}, commit=False)  # positive prompt as a caption


# endregion


# region 前処理用


class ImageLoadingDataset(torch.utils.data.Dataset):
    def __init__(self, image_paths):
        self.images = image_paths

    def __len__(self):
        return len(self.images)

    def __getitem__(self, idx):
        img_path = self.images[idx]

        try:
            image = Image.open(img_path).convert("RGB")
            # convert to tensor temporarily so dataloader will accept it
            tensor_pil = transforms.functional.pil_to_tensor(image)
        except Exception as e:
            logger.error(f"Could not load image path / 画像を読み込めません: {img_path}, error: {e}")
            return None

        return (tensor_pil, img_path)


# endregion


# collate_fn用 epoch,stepはmultiprocessing.Value
class collator_class:
    def __init__(self, epoch, step, dataset):
        self.current_epoch = epoch
        self.current_step = step
        self.dataset = dataset  # not used if worker_info is not None, in case of multiprocessing

    def __call__(self, examples):
        worker_info = torch.utils.data.get_worker_info()
        # worker_info is None in the main process
        if worker_info is not None:
            dataset = worker_info.dataset
        else:
            dataset = self.dataset

        # set epoch and step
        dataset.set_current_epoch(self.current_epoch.value)
        dataset.set_current_step(self.current_step.value)
        return examples[0]


class LossRecorder:
    def __init__(self):
        self.loss_list: List[float] = []
        self.loss_total: float = 0.0

    def add(self, *, epoch: int, step: int, loss: float) -> None:
        if epoch == 0:
            self.loss_list.append(loss)
        else:
            while len(self.loss_list) <= step:
                self.loss_list.append(0.0)
            self.loss_total -= self.loss_list[step]
            self.loss_list[step] = loss
        self.loss_total += loss

    @property
    def moving_average(self) -> float:
        return self.loss_total / len(self.loss_list)<|MERGE_RESOLUTION|>--- conflicted
+++ resolved
@@ -4674,7 +4674,6 @@
         optimizer_class = getattr(optimizer_module, case_sensitive_optimizer_type)
         optimizer = optimizer_class(trainable_params, lr=lr, **optimizer_kwargs)
 
-<<<<<<< HEAD
     """
     # wrap any of above optimizer with schedulefree, if optimizer is not schedulefree
     if args.optimizer_schedulefree_wrapper and not optimizer_type.endswith("schedulefree".lower()):
@@ -4756,9 +4755,7 @@
         logger.info(f"wrap optimizer with ScheduleFreeWrapper | {schedulefree_wrapper_kwargs}")
     """
 
-=======
     # for logging
->>>>>>> 4301256d
     optimizer_name = optimizer_class.__module__ + "." + optimizer_class.__name__
     optimizer_args = ",".join([f"{k}={v}" for k, v in optimizer_kwargs.items()])
 
