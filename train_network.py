--- conflicted
+++ resolved
@@ -13,12 +13,6 @@
 
 import torch
 from library.device_utils import init_ipex, clean_memory_on_device
-<<<<<<< HEAD
-=======
-
-
-init_ipex()
->>>>>>> ee3bbbc9
 
 init_ipex()
 
